import {
<<<<<<< HEAD
	ICredentialDataDecryptedObject,
=======
	IAuthenticateGeneric,
>>>>>>> 98648056
	ICredentialTestRequest,
	ICredentialType,
	IHttpRequestOptions,
	INodeProperties,
} from 'n8n-workflow';

export class JiraSoftwareCloudApi implements ICredentialType {
	name = 'jiraSoftwareCloudApi';
	displayName = 'Jira SW Cloud API';
	documentationUrl = 'jira';
	properties: INodeProperties[] = [
		{
			displayName: 'Email',
			name: 'email',
			type: 'string',
			placeholder: 'name@email.com',
			default: '',
		},
		{
			displayName: 'API Token',
			name: 'apiToken',
			type: 'string',
			default: '',
		},
		{
			displayName: 'Domain',
			name: 'domain',
			type: 'string',
			default: '',
			placeholder: 'https://example.atlassian.net',
		},
	];
<<<<<<< HEAD
	async authenticate(credentials: ICredentialDataDecryptedObject, requestOptions: IHttpRequestOptions): Promise<IHttpRequestOptions> {
		const data = Buffer.from(`${credentials!.email}:${credentials!.password || credentials!.apiToken}`).toString('base64');
		if(requestOptions.headers) {
		requestOptions.headers!['Authorization'] = `Basic ${data}`;
		} else {
			requestOptions.headers = {
				Authorization: `Basic ${data}`,
			};
		}
		return requestOptions;
	}
=======
	authenticate: IAuthenticateGeneric = {
		type: 'generic',
		properties: {
			auth:{
				username: '={{$credentials.email}}',
				password: '={{$credentials.apiToken}}',
			},
		},
	};
>>>>>>> 98648056
	test: ICredentialTestRequest = {
		request: {
			baseURL: '={{$credentials?.domain}}',
			url: '/rest/api/2/project',
		},
	};
}<|MERGE_RESOLUTION|>--- conflicted
+++ resolved
@@ -1,9 +1,5 @@
 import {
-<<<<<<< HEAD
-	ICredentialDataDecryptedObject,
-=======
 	IAuthenticateGeneric,
->>>>>>> 98648056
 	ICredentialTestRequest,
 	ICredentialType,
 	IHttpRequestOptions,
@@ -36,19 +32,6 @@
 			placeholder: 'https://example.atlassian.net',
 		},
 	];
-<<<<<<< HEAD
-	async authenticate(credentials: ICredentialDataDecryptedObject, requestOptions: IHttpRequestOptions): Promise<IHttpRequestOptions> {
-		const data = Buffer.from(`${credentials!.email}:${credentials!.password || credentials!.apiToken}`).toString('base64');
-		if(requestOptions.headers) {
-		requestOptions.headers!['Authorization'] = `Basic ${data}`;
-		} else {
-			requestOptions.headers = {
-				Authorization: `Basic ${data}`,
-			};
-		}
-		return requestOptions;
-	}
-=======
 	authenticate: IAuthenticateGeneric = {
 		type: 'generic',
 		properties: {
@@ -58,7 +41,6 @@
 			},
 		},
 	};
->>>>>>> 98648056
 	test: ICredentialTestRequest = {
 		request: {
 			baseURL: '={{$credentials?.domain}}',
