--- conflicted
+++ resolved
@@ -226,10 +226,7 @@
       "dist/nodes/Google/Drive/GoogleDrive.node.js",
       "dist/nodes/Google/Sheet/GoogleSheets.node.js",
       "dist/nodes/Google/Task/GoogleTasks.node.js",
-<<<<<<< HEAD
       "dist/nodes/Google/YouTube/YouTube.node.js",
-=======
->>>>>>> 420777c0
       "dist/nodes/GraphQL/GraphQL.node.js",
       "dist/nodes/Gumroad/GumroadTrigger.node.js",
       "dist/nodes/HackerNews/HackerNews.node.js",
