--- conflicted
+++ resolved
@@ -15,7 +15,6 @@
 const INPUT_OPTIONS = 'inputOptions';
 const VALUES = 'values';
 
-<<<<<<< HEAD
 function hasFields(context: IExecuteFunctions, index: number): boolean {
 	const inputSource = context.getNodeParameter(INPUT_SOURCE, index) as string;
 	if (inputSource === FIELDS) {
@@ -33,8 +32,9 @@
 	index: number,
 ): Array<{
 	name: string;
+	type: FieldType;
 }> {
-	return [{ name: 'dummy' }];
+	return [{ name: 'dummy', type: 'number' }];
 }
 
 function getSchema(
@@ -42,22 +42,22 @@
 	index: number,
 ): Array<{
 	name: string;
+	type: FieldType;
 }> {
 	const inputSource = context.getNodeParameter(INPUT_SOURCE, index) as string;
 	if (inputSource === FIELDS) {
 		const fields = context.getNodeParameter(`${WORKFLOW_INPUTS}.${VALUES}`, index, []) as Array<{
 			name: string;
+			type: FieldType;
 		}>;
 		return fields;
 	} else {
 		return parseJson(context, index);
 	}
 }
-=======
 type ValueOptions = { name: string; value: FieldType };
 
 const DEFAULT_PLACEHOLDER = null;
->>>>>>> 698f7d0a
 
 export class ExecuteWorkflowTrigger implements INodeType {
 	description: INodeTypeDescription = {
@@ -148,8 +148,6 @@
 								placeholder: 'e.g. fieldName',
 								description: 'Name of the field',
 								noDataExpression: true,
-<<<<<<< HEAD
-=======
 							},
 							{
 								displayName: 'Type',
@@ -188,7 +186,6 @@
 								] as ValueOptions[],
 								default: 'string',
 								noDataExpression: true,
->>>>>>> 698f7d0a
 							},
 						],
 					},
@@ -285,21 +282,8 @@
 					pairedItem: { item: itemIndex },
 				};
 				try {
-<<<<<<< HEAD
 					const newParams = getSchema(this, itemIndex);
 
-					for (const { name } of newParams) {
-						/** TODO type check goes here */
-						newItem.json[name] = name in item.json ? item.json[name] : /* TODO default */ null;
-=======
-					const newParams = this.getNodeParameter(
-						`${WORKFLOW_INPUTS}.${VALUES}`,
-						itemIndex,
-						[],
-					) as Array<{
-						name: string;
-						type: FieldType;
-					}>;
 					for (const { name, type } of newParams) {
 						if (!item.json.hasOwnProperty(name)) {
 							newItem.json[name] = DEFAULT_PLACEHOLDER;
@@ -333,7 +317,6 @@
 								newItem.json[name] = item.json[name];
 							}
 						}
->>>>>>> 698f7d0a
 					}
 
 					if (includeBinaryData) {
