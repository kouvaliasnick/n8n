import {
	OptionsWithUri,
} from 'request';

import {
	IExecuteFunctions,
	IExecuteSingleFunctions,
	IHookFunctions,
	ILoadOptionsFunctions,
	ITriggerFunctions,
	IWebhookFunctions,
} from 'n8n-core';

import {
	IDataObject,
} from 'n8n-workflow';

import * as moment from 'moment-timezone';
import * as jwt from 'jsonwebtoken';
import * as uuid from 'uuid/v4';

export async function googleApiRequest(this: IExecuteFunctions | IExecuteSingleFunctions | ILoadOptionsFunctions | IHookFunctions | ITriggerFunctions | IWebhookFunctions, method: string, resource: string, body: any = {}, qs: IDataObject = {}, uri?: string, option: IDataObject = {}): Promise<any> { // tslint:disable-line:no-any
	const authenticationMethod = this.getNodeParameter('authentication', 0, 'serviceAccount') as string;

	let options: OptionsWithUri = {
		headers: {
			'Content-Type': 'application/json',
		},
		method,
		body,
		qs,
		uri: uri || `https://www.googleapis.com${resource}`,
		json: true,
	};
	options = Object.assign({}, options, option);
	try {
		if (Object.keys(body).length === 0) {
			delete options.body;
		}

		if (authenticationMethod === 'serviceAccount') {
			const credentials = this.getCredentials('googleApi');

			if (credentials === undefined) {
				throw new Error('No credentials got returned!');
			}
			//@ts-ignore
			const { access_token } = await getAccessToken.call(this, credentials as IDataObject);

			options.headers!.Authorization = `Bearer ${access_token}`;
			return await this.helpers.request!(options);
		} else {
			//@ts-ignore
			return await this.helpers.requestOAuth2.call(this, 'googleDriveOAuth2Api', options);
		}
	} catch (error) {
		if (error.response && error.response.body && error.response.body.error) {

			let errorMessages;

			if (error.response.body.error.errors) {
				// Try to return the error prettier
				errorMessages = error.response.body.error.errors;

				errorMessages = errorMessages.map((errorItem: IDataObject) => errorItem.message);

				errorMessages = errorMessages.join('|');

			} else if (error.response.body.error.message) {
				errorMessages = error.response.body.error.message;
			} else if (error.response.body.error_description) {
				errorMessages = error.response.body.error_description;
			}

			throw new Error(`Google Drive error response [${error.statusCode}]: ${errorMessages}`);
		}
		throw error;
	}
}

export async function googleApiRequestAllItems(this: IExecuteFunctions | ILoadOptionsFunctions, propertyName: string, method: string, endpoint: string, body: any = {}, query: IDataObject = {}): Promise<any> { // tslint:disable-line:no-any

	const returnData: IDataObject[] = [];

	let responseData;
	query.maxResults = 100;
	query.pageSize = 100;

	do {
		responseData = await googleApiRequest.call(this, method, endpoint, body, query);
		query.pageToken = responseData['nextPageToken'];
		returnData.push.apply(returnData, responseData[propertyName]);
	} while (
		responseData['nextPageToken'] !== undefined &&
		responseData['nextPageToken'] !== ''
	);

	return returnData;
}

function getAccessToken(this: IExecuteFunctions | IExecuteSingleFunctions | ILoadOptionsFunctions | IHookFunctions, credentials: IDataObject): Promise<IDataObject> {
	//https://developers.google.com/identity/protocols/oauth2/service-account#httprest

	const scopes = [
		'https://www.googleapis.com/auth/drive',
		'https://www.googleapis.com/auth/drive.appdata',
		'https://www.googleapis.com/auth/drive.photos.readonly',
	];

	const now = moment().unix();

	const signature = jwt.sign(
		{
			'iss': credentials.email as string,
			'sub': credentials.delegatedEmail || credentials.email as string,
			'scope': scopes.join(' '),
			'aud': `https://oauth2.googleapis.com/token`,
			'iat': now,
			'exp': now + 3600,
		},
		credentials.privateKey as string,
		{
			algorithm: 'RS256',
			header: {
				'kid': credentials.privateKey as string,
				'typ': 'JWT',
				'alg': 'RS256',
			},
		},
	);

	const options: OptionsWithUri = {
		headers: {
			'Content-Type': 'application/x-www-form-urlencoded',
		},
		method: 'POST',
		form: {
			grant_type: 'urn:ietf:params:oauth:grant-type:jwt-bearer',
			assertion: signature,
		},
		uri: 'https://oauth2.googleapis.com/token',
		json: true,
	};

<<<<<<< HEAD
	//@ts-ignore
	return this.helpers.request(options);
}

export async function createWebhook(this: ITriggerFunctions): Promise<boolean> {
	const resource = this.getNodeParameter('resource', 0);
	const body: IDataObject = {
		id: uuid(),
		type: 'web_hook',
		address: this.getNodeWebhookUrl('default'),
	};

	let response: any; // tslint:disable-line:no-any

	if (resource === 'changes') {

		// 'sync' and 'change'
		// https://developers.google.com/drive/api/v3/reference/changes/watch

		const startPageEndpoint = 'https://www.googleapis.com/drive/v3/changes/startPageToken';
		const watchEndpoint = 'https://www.googleapis.com/drive/v3/changes/watch';
		const { startPageToken } = await googleApiRequest.call(this, 'GET', '', {}, {}, startPageEndpoint);
		body.expiration = moment().add(6, 'days').add(23, 'hours').add(59, 'minutes').valueOf();
		response = await googleApiRequest.call(this, 'POST', '', body, { pageToken: startPageToken }, watchEndpoint);

	} else if (resource === 'files') {

		// 'sync', 'update', 'add', 'remove', 'trash', 'untrash'
		// https://developers.google.com/drive/api/v3/reference/files/watch

		const fileId = this.getNodeParameter('fileId', 0);
		const watchEndpoint = `https://www.googleapis.com/drive/v3/files/${fileId}/watch`;
		body.expiration = moment().add(23, 'hours').add(59, 'minutes').valueOf();
		response = await googleApiRequest.call(this, 'POST', '', body, {}, watchEndpoint);

	}

	if (response.id === undefined) {
		return false;
	}

	const webhookData = this.getWorkflowStaticData('node');
	webhookData.webhookId = response.id; // Google Drive channel ID
	webhookData.resourceId = response.resourceId;
	console.log("WEBHOOK CREATED");
	return true;
}

export async function deleteWebhook(this: ITriggerFunctions): Promise<boolean> {
	const webhookData = this.getWorkflowStaticData('node');

	if (webhookData.webhookId === undefined) {
		return false;
	}

	const stopEndpoint = 'https://www.googleapis.com/drive/v3/channels/stop';
	const body = {
		id: webhookData.webhookId,
		resourceId: webhookData.resourceId,
	};

	try {
		await googleApiRequest.call(this, 'POST', '', body, {}, stopEndpoint);
	} catch (error) {
		return false;
	}

	delete webhookData.webhookId;
	delete webhookData.webhookEvents;
	console.log("WEBHOOK DELETED");
	return true;
=======
	return this.helpers.request!(options);
>>>>>>> c8112946
}<|MERGE_RESOLUTION|>--- conflicted
+++ resolved
@@ -142,9 +142,7 @@
 		json: true,
 	};
 
-<<<<<<< HEAD
-	//@ts-ignore
-	return this.helpers.request(options);
+	return this.helpers.request!(options);
 }
 
 export async function createWebhook(this: ITriggerFunctions): Promise<boolean> {
@@ -214,7 +212,4 @@
 	delete webhookData.webhookEvents;
 	console.log("WEBHOOK DELETED");
 	return true;
-=======
-	return this.helpers.request!(options);
->>>>>>> c8112946
 }