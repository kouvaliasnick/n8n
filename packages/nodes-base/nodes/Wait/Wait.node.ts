import type {
	IExecuteFunctions,
	INodeExecutionData,
	INodeTypeDescription,
	INodeProperties,
	IDisplayOptions,
} from 'n8n-workflow';
import { WAIT_TIME_UNLIMITED } from 'n8n-workflow';

import {
	authenticationProperty,
	credentialsProperty,
	defaultWebhookDescription,
	httpMethodsProperty,
	optionsProperty,
	responseBinaryPropertyNameProperty,
	responseCodeProperty,
	responseDataProperty,
	responseModeProperty,
} from '../Webhook/description';
import { Webhook } from '../Webhook/Webhook.node';

const displayOnWebhook: IDisplayOptions = {
	show: {
		resume: ['webhook'],
	},
};

export class Wait extends Webhook {
	authPropertyName = 'incomingAuthentication';

	description: INodeTypeDescription = {
		displayName: 'Wait',
		name: 'wait',
		icon: 'fa:pause-circle',
		group: ['organization'],
		version: 1,
		description: 'Wait before continue with execution',
		defaults: {
			name: 'Wait',
			color: '#804050',
		},
		inputs: ['main'],
		outputs: ['main'],
		credentials: credentialsProperty(this.authPropertyName),
		webhooks: [
			{
				...defaultWebhookDescription,
				responseData: '={{$parameter["responseData"]}}',
				path: '={{$parameter["options"]["webhookSuffix"] || ""}}',
				restartWebhook: true,
			},
		],
		properties: [
			{
				displayName: 'Resume',
				name: 'resume',
				type: 'options',
				options: [
					{
						name: 'After Time Interval',
						value: 'timeInterval',
						description: 'Waits for a certain amount of time',
					},
					{
						name: 'At Specified Time',
						value: 'specificTime',
						description: 'Waits until a specific date and time to continue',
					},
					{
						name: 'On Webhook Call',
						value: 'webhook',
						description: 'Waits for a webhook call before continuing',
					},
				],
				default: 'timeInterval',
				description: 'Determines the waiting mode to use before the workflow continues',
			},
			{
				...authenticationProperty(this.authPropertyName),
				description:
					'If and how incoming resume-webhook-requests to $execution.resumeUrl should be authenticated for additional security',
				displayOptions: displayOnWebhook,
			},

			// ----------------------------------
			//         resume:specificTime
			// ----------------------------------
			{
				displayName: 'Date and Time',
				name: 'dateTime',
				type: 'dateTime',
				displayOptions: {
					show: {
						resume: ['specificTime'],
					},
				},
				default: '',
				description: 'The date and time to wait for before continuing',
			},

			// ----------------------------------
			//         resume:timeInterval
			// ----------------------------------
			{
				displayName: 'Wait Amount',
				name: 'amount',
				type: 'number',
				displayOptions: {
					show: {
						resume: ['timeInterval'],
					},
				},
				typeOptions: {
					minValue: 0,
					numberPrecision: 2,
				},
				default: 1,
				description: 'The time to wait',
			},
			{
				displayName: 'Wait Unit',
				name: 'unit',
				type: 'options',
				displayOptions: {
					show: {
						resume: ['timeInterval'],
					},
				},
				options: [
					{
						name: 'Seconds',
						value: 'seconds',
					},
					{
						name: 'Minutes',
						value: 'minutes',
					},
					{
						name: 'Hours',
						value: 'hours',
					},
					{
						name: 'Days',
						value: 'days',
					},
				],
				default: 'hours',
				description: 'The time unit of the Wait Amount value',
			},

			// ----------------------------------
			//         resume:webhook
			// ----------------------------------
			{
				displayName:
					'The webhook URL will be generated at run time. It can be referenced with the <strong>$execution.resumeUrl</strong> variable. Send it somewhere before getting to this node. <a href="https://docs.n8n.io/integrations/builtin/core-nodes/n8n-nodes-base.wait/?utm_source=n8n_app&utm_medium=node_settings_modal-credential_link&utm_campaign=n8n-nodes-base.wait" target="_blank">More info</a>',
				name: 'webhookNotice',
				type: 'notice',
				displayOptions: displayOnWebhook,
				default: '',
			},
			{
				...httpMethodsProperty,
				displayOptions: displayOnWebhook,
				description: 'The HTTP method of the Webhook call',
			},
			{
				...responseCodeProperty,
				displayOptions: displayOnWebhook,
			},
			{
				...responseModeProperty,
				displayOptions: displayOnWebhook,
			},
			{
				...responseDataProperty,
				displayOptions: {
					show: {
						...responseDataProperty.displayOptions?.show,
						...displayOnWebhook.show,
					},
				},
			},
			{
				...responseBinaryPropertyNameProperty,
				displayOptions: {
					show: {
						...responseBinaryPropertyNameProperty.displayOptions?.show,
						...displayOnWebhook.show,
					},
				},
			},
			{
				displayName: 'Limit Wait Time',
				name: 'limitWaitTime',
				type: 'boolean',
				default: false,
				// eslint-disable-next-line n8n-nodes-base/node-param-description-boolean-without-whether
				description:
					'If no webhook call is received, the workflow will automatically resume execution after the specified limit type',
				displayOptions: displayOnWebhook,
			},
			{
				displayName: 'Limit Type',
				name: 'limitType',
				type: 'options',
				default: 'afterTimeInterval',
				description:
					'Sets the condition for the execution to resume. Can be a specified date or after some time.',
				displayOptions: {
					show: {
						limitWaitTime: [true],
						...displayOnWebhook.show,
					},
				},
				options: [
					{
						name: 'After Time Interval',
						description: 'Waits for a certain amount of time',
						value: 'afterTimeInterval',
					},
					{
						name: 'At Specified Time',
						description: 'Waits until the set date and time to continue',
						value: 'atSpecifiedTime',
					},
				],
			},
			{
				displayName: 'Amount',
				name: 'resumeAmount',
				type: 'number',
				displayOptions: {
					show: {
						limitType: ['afterTimeInterval'],
						limitWaitTime: [true],
						...displayOnWebhook.show,
					},
				},
				typeOptions: {
					minValue: 0,
					numberPrecision: 2,
				},
				default: 1,
				description: 'The time to wait',
			},
			{
				displayName: 'Unit',
				name: 'resumeUnit',
				type: 'options',
				displayOptions: {
					show: {
						limitType: ['afterTimeInterval'],
						limitWaitTime: [true],
						...displayOnWebhook.show,
					},
				},
				options: [
					{
						name: 'Seconds',
						value: 'seconds',
					},
					{
						name: 'Minutes',
						value: 'minutes',
					},
					{
						name: 'Hours',
						value: 'hours',
					},
					{
						name: 'Days',
						value: 'days',
					},
				],
				default: 'hours',
				description: 'Unit of the interval value',
			},
			{
				displayName: 'Max Date and Time',
				name: 'maxDateAndTime',
				type: 'dateTime',
				displayOptions: {
					show: {
						limitType: ['atSpecifiedTime'],
						limitWaitTime: [true],
						...displayOnWebhook.show,
					},
				},
				default: '',
				description: 'Continue execution after the specified date and time',
			},
			{
				...optionsProperty,
				displayOptions: displayOnWebhook,
				options: [
					...(optionsProperty.options as INodeProperties[]),
					{
						displayName: 'Webhook Suffix',
						name: 'webhookSuffix',
						type: 'string',
						default: '',
						placeholder: 'webhook',
						description:
							'This suffix path will be appended to the restart URL. Helpful when using multiple wait nodes. Note: Does not support expressions.',
					},
				],
			},
		],
	};

	async execute(context: IExecuteFunctions): Promise<INodeExecutionData[][]> {
		const resume = context.getNodeParameter('resume', 0) as string;

		if (resume === 'webhook') {
			return this.handleWebhookResume(context);
		}

		let waitTill: Date;
		if (resume === 'timeInterval') {
			const unit = context.getNodeParameter('unit', 0) as string;

			let waitAmount = context.getNodeParameter('amount', 0) as number;
			if (unit === 'minutes') {
				waitAmount *= 60;
			}
			if (unit === 'hours') {
				waitAmount *= 60 * 60;
			}
			if (unit === 'days') {
				waitAmount *= 60 * 60 * 24;
			}

			waitAmount *= 1000;

			waitTill = new Date(new Date().getTime() + waitAmount);
		} else {
			// resume: dateTime
			const dateTime = context.getNodeParameter('dateTime', 0) as string;

			waitTill = new Date(dateTime);
		}

		const waitValue = Math.max(waitTill.getTime() - new Date().getTime(), 0);

		if (waitValue < 65000) {
			// If wait time is shorter than 65 seconds leave execution active because
			// we just check the database every 60 seconds.
<<<<<<< HEAD
			return new Promise((resolve, reject) => {
				const timer = setTimeout(() => resolve([context.getInputData()]), waitValue);
				context.onExecutionCancellation(async () => clearTimeout(timer), reject);
=======
			return new Promise((resolve) => {
				const timer = setTimeout(() => resolve([context.getInputData()]), waitValue);
				context.onExecutionCancellation(() => clearTimeout(timer));
>>>>>>> 7cc7f226
			});
		}

		// If longer than 65 seconds put execution to wait
		return this.putToWait(context, waitTill);
	}

	private async handleWebhookResume(context: IExecuteFunctions) {
		let waitTill = new Date(WAIT_TIME_UNLIMITED);

		const limitWaitTime = context.getNodeParameter('limitWaitTime', 0);

		if (limitWaitTime === true) {
			const limitType = context.getNodeParameter('limitType', 0);
			if (limitType === 'afterTimeInterval') {
				let waitAmount = context.getNodeParameter('resumeAmount', 0) as number;
				const resumeUnit = context.getNodeParameter('resumeUnit', 0);
				if (resumeUnit === 'minutes') {
					waitAmount *= 60;
				}
				if (resumeUnit === 'hours') {
					waitAmount *= 60 * 60;
				}
				if (resumeUnit === 'days') {
					waitAmount *= 60 * 60 * 24;
				}

				waitAmount *= 1000;

				waitTill = new Date(new Date().getTime() + waitAmount);
			} else {
				waitTill = new Date(context.getNodeParameter('maxDateAndTime', 0) as string);
			}
		}

		return this.putToWait(context, waitTill);
	}

	private async putToWait(context: IExecuteFunctions, waitTill: Date) {
		await context.putExecutionToWait(waitTill);
		return [context.getInputData()];
	}
}<|MERGE_RESOLUTION|>--- conflicted
+++ resolved
@@ -347,15 +347,9 @@
 		if (waitValue < 65000) {
 			// If wait time is shorter than 65 seconds leave execution active because
 			// we just check the database every 60 seconds.
-<<<<<<< HEAD
-			return new Promise((resolve, reject) => {
-				const timer = setTimeout(() => resolve([context.getInputData()]), waitValue);
-				context.onExecutionCancellation(async () => clearTimeout(timer), reject);
-=======
 			return new Promise((resolve) => {
 				const timer = setTimeout(() => resolve([context.getInputData()]), waitValue);
 				context.onExecutionCancellation(() => clearTimeout(timer));
->>>>>>> 7cc7f226
 			});
 		}
 
