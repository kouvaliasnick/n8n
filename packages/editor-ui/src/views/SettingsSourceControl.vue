<script lang="ts" setup>
import { computed, reactive, ref, onMounted } from 'vue';
import type { Rule, RuleGroup } from 'n8n-design-system/types';
import { MODAL_CONFIRM } from '@/constants';
<<<<<<< HEAD
import { useUIStore } from '@/stores/ui.store';
import { useSourceControlStore } from '@/stores/sourceControl.store';
import { useToast, useMessage, useLoadingService, useI18n } from '@/composables';
=======
import { useSourceControlStore } from '@/stores/sourceControl.store';
import { useUIStore } from '@/stores/ui.store';
import { useToast } from '@/composables/useToast';
import { useLoadingService } from '@/composables/useLoadingService';
import { useI18n } from '@/composables/useI18n';
import { useMessage } from '@/composables/useMessage';
>>>>>>> 753cbc1e
import CopyInput from '@/components/CopyInput.vue';
import type { TupleToUnion } from '@/utils/typeHelpers';
import type { SshKeyTypes } from '@/Interface';

const locale = useI18n();
const sourceControlStore = useSourceControlStore();
const uiStore = useUIStore();
const toast = useToast();
const message = useMessage();
const loadingService = useLoadingService();

const isConnected = ref(false);
const branchNameOptions = computed(() =>
	sourceControlStore.preferences.branches.map((branch) => ({
		value: branch,
		label: branch,
	})),
);

const onConnect = async () => {
	loadingService.startLoading();
	loadingService.setLoadingText(locale.baseText('settings.sourceControl.loading.connecting'));
	try {
		await sourceControlStore.savePreferences({
			repositoryUrl: sourceControlStore.preferences.repositoryUrl,
		});
		await sourceControlStore.getBranches();
		isConnected.value = true;
		toast.showMessage({
			title: locale.baseText('settings.sourceControl.toast.connected.title'),
			message: locale.baseText('settings.sourceControl.toast.connected.message'),
			type: 'success',
		});
	} catch (error) {
		toast.showError(error, locale.baseText('settings.sourceControl.toast.connected.error'));
	}
	loadingService.stopLoading();
};

const onDisconnect = async () => {
	try {
		const confirmation = await message.confirm(
			locale.baseText('settings.sourceControl.modals.disconnect.message'),
			locale.baseText('settings.sourceControl.modals.disconnect.title'),
			{
				confirmButtonText: locale.baseText('settings.sourceControl.modals.disconnect.confirm'),
				cancelButtonText: locale.baseText('settings.sourceControl.modals.disconnect.cancel'),
			},
		);

		if (confirmation === MODAL_CONFIRM) {
			loadingService.startLoading();
			await sourceControlStore.disconnect(true);
			isConnected.value = false;
			toast.showMessage({
				title: locale.baseText('settings.sourceControl.toast.disconnected.title'),
				message: locale.baseText('settings.sourceControl.toast.disconnected.message'),
				type: 'success',
			});
		}
	} catch (error) {
		toast.showError(error, locale.baseText('settings.sourceControl.toast.disconnected.error'));
	}
	loadingService.stopLoading();
};

const onSave = async () => {
	loadingService.startLoading();
	try {
		await sourceControlStore.updatePreferences({
			branchName: sourceControlStore.preferences.branchName,
			branchReadOnly: sourceControlStore.preferences.branchReadOnly,
			branchColor: sourceControlStore.preferences.branchColor,
		});
		toast.showMessage({
			title: locale.baseText('settings.sourceControl.saved.title'),
			type: 'success',
		});
	} catch (error) {
		toast.showError(error, 'Error setting branch');
	}
	loadingService.stopLoading();
};

const onSelect = async (b: string) => {
	if (b === sourceControlStore.preferences.branchName) {
		return;
	}
	sourceControlStore.preferences.branchName = b;
};

const goToUpgrade = () => {
	void uiStore.goToUpgrade('source-control', 'upgrade-source-control');
};

const initialize = async () => {
	await sourceControlStore.getPreferences();
	if (sourceControlStore.preferences.connected) {
		isConnected.value = true;
		void sourceControlStore.getBranches();
	}
};

onMounted(async () => {
	await initialize();
});

const formValidationStatus = reactive<Record<string, boolean>>({
	repoUrl: false,
	keyGeneratorType: false,
});

function onValidate(key: string, value: boolean) {
	formValidationStatus[key] = value;
}

const repoUrlValidationRules: Array<Rule | RuleGroup> = [
	{ name: 'REQUIRED' },
	{
		name: 'MATCH_REGEX',
		config: {
			regex:
				/^git@(?:\[[0-9a-fA-F:]+\]|(?:[a-zA-Z0-9-]+\.)*[a-zA-Z0-9-]+)(?::[0-9]+)*:(?:v[0-9]+\/)?[a-zA-Z0-9_.\-\/]+(\.git)?(?:\/[a-zA-Z0-9_.\-\/]+)*$/,
			message: locale.baseText('settings.sourceControl.repoUrlInvalid'),
		},
	},
];

const keyGeneratorTypeValidationRules: Array<Rule | RuleGroup> = [{ name: 'REQUIRED' }];

const validForConnection = computed(() => formValidationStatus.repoUrl);
const branchNameValidationRules: Array<Rule | RuleGroup> = [{ name: 'REQUIRED' }];

async function refreshSshKey() {
	try {
		const confirmation = await message.confirm(
			locale.baseText('settings.sourceControl.modals.refreshSshKey.message'),
			locale.baseText('settings.sourceControl.modals.refreshSshKey.title'),
			{
				confirmButtonText: locale.baseText('settings.sourceControl.modals.refreshSshKey.confirm'),
				cancelButtonText: locale.baseText('settings.sourceControl.modals.refreshSshKey.cancel'),
			},
		);

		if (confirmation === MODAL_CONFIRM) {
			await sourceControlStore.generateKeyPair(sourceControlStore.preferences.keyGeneratorType);
			toast.showMessage({
				title: locale.baseText('settings.sourceControl.refreshSshKey.successful.title'),
				type: 'success',
			});
		}
	} catch (error) {
		toast.showError(error, locale.baseText('settings.sourceControl.refreshSshKey.error.title'));
	}
}

const refreshBranches = async () => {
	try {
		await sourceControlStore.getBranches();
		toast.showMessage({
			title: locale.baseText('settings.sourceControl.refreshBranches.success'),
			type: 'success',
		});
	} catch (error) {
		toast.showError(error, locale.baseText('settings.sourceControl.refreshBranches.error'));
	}
};

const onSelectSshKeyType = async (sshKeyType: TupleToUnion<SshKeyTypes>) => {
	if (sshKeyType === sourceControlStore.preferences.keyGeneratorType) {
		return;
	}
	sourceControlStore.preferences.keyGeneratorType = sshKeyType;
};
</script>

<template>
	<div>
		<n8n-heading size="2xlarge" tag="h1">{{
			locale.baseText('settings.sourceControl.title')
		}}</n8n-heading>
		<div
			v-if="sourceControlStore.isEnterpriseSourceControlEnabled"
			data-test-id="source-control-content-licensed"
		>
			<n8n-callout theme="secondary" icon="info-circle" class="mt-2xl mb-l">
				<i18n-t keypath="settings.sourceControl.description" tag="span">
					<template #link>
						<a :href="locale.baseText('settings.sourceControl.docs.url')" target="_blank">
							{{ locale.baseText('settings.sourceControl.description.link') }}
						</a>
					</template>
				</i18n-t>
			</n8n-callout>
			<n8n-heading size="xlarge" tag="h2" class="mb-s">{{
				locale.baseText('settings.sourceControl.gitConfig')
			}}</n8n-heading>
			<div :class="$style.group">
				<label for="repoUrl">{{ locale.baseText('settings.sourceControl.repoUrl') }}</label>
				<div :class="$style.groupFlex">
					<n8n-form-input
						label
						class="ml-0"
						id="repoUrl"
						name="repoUrl"
						validateOnBlur
						:validationRules="repoUrlValidationRules"
						:disabled="isConnected"
						:placeholder="locale.baseText('settings.sourceControl.repoUrlPlaceholder')"
						v-model="sourceControlStore.preferences.repositoryUrl"
						@validate="(value) => onValidate('repoUrl', value)"
					/>
					<n8n-button
						:class="$style.disconnectButton"
						type="tertiary"
						v-if="isConnected"
						@click="onDisconnect"
						size="large"
						icon="trash"
						data-test-id="source-control-disconnect-button"
						>{{ locale.baseText('settings.sourceControl.button.disconnect') }}</n8n-button
					>
				</div>
			</div>
			<div v-if="sourceControlStore.preferences.publicKey" :class="$style.group">
				<label>{{ locale.baseText('settings.sourceControl.sshKey') }}</label>
				<div :class="{ [$style.sshInput]: !isConnected }">
					<n8n-form-input
						v-if="!isConnected"
						:class="$style.sshKeyTypeSelect"
						label
						type="select"
						id="keyGeneratorType"
						name="keyGeneratorType"
						data-test-id="source-control-ssh-key-type-select"
						validateOnBlur
						:validationRules="keyGeneratorTypeValidationRules"
						:options="sourceControlStore.sshKeyTypesWithLabel"
						:modelValue="sourceControlStore.preferences.keyGeneratorType"
						@validate="(value) => onValidate('keyGeneratorType', value)"
						@update:modelValue="onSelectSshKeyType"
					/>
					<CopyInput
						:class="$style.copyInput"
						collapse
						size="medium"
						:value="sourceControlStore.preferences.publicKey"
						:copy-button-text="locale.baseText('generic.clickToCopy')"
					/>
					<n8n-button
						v-if="!isConnected"
						size="large"
						type="tertiary"
						icon="sync"
						@click="refreshSshKey"
						data-test-id="source-control-refresh-ssh-key-button"
					>
						{{ locale.baseText('settings.sourceControl.refreshSshKey') }}
					</n8n-button>
				</div>
				<n8n-notice type="info" class="mt-s">
					<i18n-t keypath="settings.sourceControl.sshKeyDescription" tag="span">
						<template #link>
							<a
								:href="locale.baseText('settings.sourceControl.docs.setup.ssh.url')"
								target="_blank"
								>{{ locale.baseText('settings.sourceControl.sshKeyDescriptionLink') }}</a
							>
						</template>
					</i18n-t>
				</n8n-notice>
			</div>
			<n8n-button
				v-if="!isConnected"
				@click="onConnect"
				size="large"
				:disabled="!validForConnection"
				:class="$style.connect"
				data-test-id="source-control-connect-button"
				>{{ locale.baseText('settings.sourceControl.button.connect') }}</n8n-button
			>
			<div v-if="isConnected" data-test-id="source-control-connected-content">
				<div :class="$style.group">
					<hr />
					<n8n-heading size="xlarge" tag="h2" class="mb-s">{{
						locale.baseText('settings.sourceControl.instanceSettings')
					}}</n8n-heading>
					<label>{{ locale.baseText('settings.sourceControl.branches') }}</label>
					<div :class="$style.branchSelection">
						<n8n-form-input
							label
							type="select"
							id="branchName"
							name="branchName"
							class="mb-s"
							data-test-id="source-control-branch-select"
							validateOnBlur
							:validationRules="branchNameValidationRules"
							:options="branchNameOptions"
							:modelValue="sourceControlStore.preferences.branchName"
							@validate="(value) => onValidate('branchName', value)"
							@update:modelValue="onSelect"
						/>
						<n8n-tooltip placement="top">
							<template #content>
								<span>
									{{ locale.baseText('settings.sourceControl.refreshBranches.tooltip') }}
								</span>
							</template>
							<n8n-button
								size="small"
								type="tertiary"
								icon="sync"
								square
								:class="$style.refreshBranches"
								@click="refreshBranches"
								data-test-id="source-control-refresh-branches-button"
							/>
						</n8n-tooltip>
					</div>
					<n8n-checkbox
						v-model="sourceControlStore.preferences.branchReadOnly"
						:class="$style.readOnly"
					>
						<i18n-t keypath="settings.sourceControl.protected" tag="span">
							<template #bold>
								<strong>{{ locale.baseText('settings.sourceControl.protected.bold') }}</strong>
							</template>
						</i18n-t>
					</n8n-checkbox>
				</div>
				<div :class="$style.group">
					<label>{{ locale.baseText('settings.sourceControl.color') }}</label>
					<div>
						<n8n-color-picker size="small" v-model="sourceControlStore.preferences.branchColor" />
					</div>
				</div>
				<div :class="[$style.group, 'pt-s']">
					<n8n-button
						@click="onSave"
						size="large"
						:disabled="!sourceControlStore.preferences.branchName"
						data-test-id="source-control-save-settings-button"
						>{{ locale.baseText('settings.sourceControl.button.save') }}</n8n-button
					>
				</div>
			</div>
		</div>
		<n8n-action-box
			v-else
			data-test-id="source-control-content-unlicensed"
			:class="$style.actionBox"
			:description="locale.baseText('settings.sourceControl.actionBox.description')"
			:buttonText="locale.baseText('settings.sourceControl.actionBox.buttonText')"
			@click:button="goToUpgrade"
		>
			<template #heading>
				<span>{{ locale.baseText('settings.sourceControl.actionBox.title') }}</span>
			</template>
			<template #description>
				{{ locale.baseText('settings.sourceControl.actionBox.description') }}
				<a :href="locale.baseText('settings.sourceControl.docs.url')" target="_blank">
					{{ locale.baseText('settings.sourceControl.actionBox.description.link') }}
				</a>
			</template>
		</n8n-action-box>
	</div>
</template>

<style lang="scss" module>
.group {
	padding: 0 0 var(--spacing-s);
	width: 100%;
	display: block;

	hr {
		margin: 0 0 var(--spacing-xl);
		border: 1px solid var(--color-foreground-light);
	}

	label {
		display: inline-block;
		padding: 0 0 var(--spacing-2xs);
		font-size: var(--font-size-s);
	}

	small {
		display: inline-block;
		padding: var(--spacing-2xs) 0 0;
		font-size: var(--font-size-2xs);
		color: var(--color-text-light);
	}
}

.readOnly {
	span {
		font-size: var(--font-size-s) !important;
	}
}

.groupFlex {
	display: flex;
	align-items: flex-start;

	> div {
		flex: 1;

		&:last-child {
			margin-left: var(--spacing-2xs);
		}
	}

	input {
		width: 100%;
	}
}

.connect {
	margin: calc(var(--spacing-2xs) * -1) 0 var(--spacing-2xs);
}

.disconnectButton {
	margin: 0 0 0 var(--spacing-2xs);
	height: 40px;
}

.actionBox {
	margin: var(--spacing-2xl) 0 0;
}

.sshInput {
	width: 100%;
	display: flex;
	align-items: center;

	> div {
		flex: 1 1 auto;
	}

	> button {
		height: 42px;
	}

	.copyInput {
		margin: 0 var(--spacing-2xs);
	}
}

.sshKeyTypeSelect {
	min-width: 120px;
}

.copyInput {
	overflow: auto;
}

.branchSelection {
	display: flex;

	> div:first-child {
		flex: 1;

		input {
			height: 36px;
		}
	}

	button.refreshBranches {
		height: 36px;
		width: 36px;
		margin-left: var(--spacing-xs);
	}
}
</style><|MERGE_RESOLUTION|>--- conflicted
+++ resolved
@@ -2,18 +2,12 @@
 import { computed, reactive, ref, onMounted } from 'vue';
 import type { Rule, RuleGroup } from 'n8n-design-system/types';
 import { MODAL_CONFIRM } from '@/constants';
-<<<<<<< HEAD
-import { useUIStore } from '@/stores/ui.store';
-import { useSourceControlStore } from '@/stores/sourceControl.store';
-import { useToast, useMessage, useLoadingService, useI18n } from '@/composables';
-=======
 import { useSourceControlStore } from '@/stores/sourceControl.store';
 import { useUIStore } from '@/stores/ui.store';
 import { useToast } from '@/composables/useToast';
 import { useLoadingService } from '@/composables/useLoadingService';
 import { useI18n } from '@/composables/useI18n';
 import { useMessage } from '@/composables/useMessage';
->>>>>>> 753cbc1e
 import CopyInput from '@/components/CopyInput.vue';
 import type { TupleToUnion } from '@/utils/typeHelpers';
 import type { SshKeyTypes } from '@/Interface';
