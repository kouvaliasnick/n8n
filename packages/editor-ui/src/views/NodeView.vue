<template>
	<div :class="$style['content']">
		<div
			class="node-view-root do-not-select"
			id="node-view-root"
			data-test-id="node-view-root"
			@dragover="onDragOver"
			@drop="onDrop"
		>
			<div
				class="node-view-wrapper"
				:class="workflowClasses"
				@touchstart="mouseDown"
				@touchend="mouseUp"
				@touchmove="mouseMoveNodeWorkflow"
				@mousedown="mouseDown"
				v-touch:tap="touchTap"
				@mouseup="mouseUp"
				@wheel="canvasStore.wheelScroll"
			>
				<div
					id="node-view-background"
					class="node-view-background"
					:style="backgroundStyle"
					data-test-id="node-view-background"
				/>
				<div
					id="node-view"
					class="node-view"
					:style="workflowStyle"
					ref="nodeView"
					data-test-id="node-view"
				>
					<canvas-add-button
						:style="canvasAddButtonStyle"
						@click="showTriggerCreator(NODE_CREATOR_OPEN_SOURCES.TRIGGER_PLACEHOLDER_BUTTON)"
						v-show="showCanvasAddButton"
						:showTooltip="!containsTrigger && showTriggerMissingTooltip"
						:position="canvasStore.canvasAddButtonPosition"
						ref="canvasAddButton"
						@hook:mounted="canvasStore.setRecenteredCanvasAddButtonPosition"
						data-test-id="canvas-add-button"
					/>
					<node
						v-for="nodeData in nodesToRender"
						@duplicateNode="duplicateNode"
						@deselectAllNodes="deselectAllNodes"
						@deselectNode="nodeDeselectedByName"
						@nodeSelected="nodeSelectedByName"
						@removeNode="(name) => removeNode(name, true)"
						@runWorkflow="onRunNode"
						@moved="onNodeMoved"
						@run="onNodeRun"
						:key="`${nodeData.id}_node`"
						:name="nodeData.name"
						:isReadOnly="isReadOnlyRoute || readOnlyEnv"
						:instance="instance"
						:isActive="!!activeNode && activeNode.name === nodeData.name"
						:hideActions="pullConnActive"
						:isProductionExecutionPreview="isProductionExecutionPreview"
					>
						<template #custom-tooltip>
							<span
								v-text="$locale.baseText('nodeView.placeholderNode.addTriggerNodeBeforeExecuting')"
							/>
						</template>
					</node>
					<sticky
						v-for="stickyData in stickiesToRender"
						@deselectAllNodes="deselectAllNodes"
						@deselectNode="nodeDeselectedByName"
						@nodeSelected="nodeSelectedByName"
						@removeNode="(name) => removeNode(name, true)"
						:key="`${stickyData.id}_sticky`"
						:name="stickyData.name"
						:isReadOnly="isReadOnlyRoute || readOnlyEnv"
						:instance="instance"
						:isActive="!!activeNode && activeNode.name === stickyData.name"
						:nodeViewScale="nodeViewScale"
						:gridSize="GRID_SIZE"
						:hideActions="pullConnActive"
					/>
				</div>
			</div>
			<node-details-view
				:readOnly="isReadOnlyRoute || readOnlyEnv"
				:renaming="renamingActive"
				:isProductionExecutionPreview="isProductionExecutionPreview"
				@valueChanged="valueChanged"
				@stopExecution="stopExecution"
				@saveKeyboardShortcut="onSaveKeyboardShortcut"
			/>
			<Suspense>
				<NodeCreation
					v-if="!isReadOnlyRoute && !readOnlyEnv"
					:create-node-active="createNodeActive"
					:node-view-scale="nodeViewScale"
					@toggleNodeCreator="onToggleNodeCreator"
					@addNode="onAddNode"
				/>
			</Suspense>
			<Suspense>
				<CanvasControls />
			</Suspense>
			<div class="workflow-execute-wrapper" v-if="!isReadOnlyRoute && !readOnlyEnv">
				<span
					@mouseenter="showTriggerMissingToltip(true)"
					@mouseleave="showTriggerMissingToltip(false)"
					@click="onRunContainerClick"
				>
					<n8n-button
						@click.stop="onRunWorkflow"
						:loading="workflowRunning"
						:label="runButtonText"
						:title="$locale.baseText('nodeView.executesTheWorkflowFromATriggerNode')"
						size="large"
						icon="play-circle"
						type="primary"
						:disabled="isExecutionDisabled"
						data-test-id="execute-workflow-button"
					/>
				</span>

				<n8n-icon-button
					v-if="workflowRunning === true && !executionWaitingForWebhook"
					icon="stop"
					size="large"
					class="stop-execution"
					type="secondary"
					:title="
						stopExecutionInProgress
							? $locale.baseText('nodeView.stoppingCurrentExecution')
							: $locale.baseText('nodeView.stopCurrentExecution')
					"
					:loading="stopExecutionInProgress"
					@click.stop="stopExecution"
					data-test-id="stop-execution-button"
				/>

				<n8n-icon-button
					v-if="workflowRunning === true && executionWaitingForWebhook === true"
					class="stop-execution"
					icon="stop"
					size="large"
					:title="$locale.baseText('nodeView.stopWaitingForWebhookCall')"
					type="secondary"
					@click.stop="stopWaitingForWebhook"
					data-test-id="stop-execution-waiting-for-webhook-button"
				/>

				<n8n-icon-button
					v-if="
						!isReadOnlyRoute &&
						!readOnlyEnv &&
						workflowExecution &&
						!workflowRunning &&
						!allTriggersDisabled
					"
					:title="$locale.baseText('nodeView.deletesTheCurrentExecutionData')"
					icon="trash"
					size="large"
					@click.stop="clearExecutionData"
					data-test-id="clear-execution-data-button"
				/>
			</div>
		</div>
	</div>
</template>

<script lang="ts">
import { defineAsyncComponent, defineComponent, nextTick } from 'vue';
import { mapStores } from 'pinia';

import type {
	Endpoint,
	Connection,
	ConnectionEstablishedParams,
	BeforeDropParams,
	ConnectionDetachedParams,
	ConnectionMovedParams,
} from '@jsplumb/core';
import {
	EVENT_CONNECTION,
	EVENT_CONNECTION_DETACHED,
	EVENT_CONNECTION_MOVED,
	INTERCEPT_BEFORE_DROP,
} from '@jsplumb/core';
import type { MessageBoxInputData } from 'element-plus';

import {
	FIRST_ONBOARDING_PROMPT_TIMEOUT,
	MAIN_HEADER_TABS,
	MODAL_CANCEL,
	MODAL_CLOSE,
	MODAL_CONFIRM,
	NODE_OUTPUT_DEFAULT_KEY,
	ONBOARDING_CALL_SIGNUP_MODAL_KEY,
	ONBOARDING_PROMPT_TIMEBOX,
	PLACEHOLDER_EMPTY_WORKFLOW_ID,
	QUICKSTART_NOTE_NAME,
	START_NODE_TYPE,
	STICKY_NODE_TYPE,
	VIEWS,
	WEBHOOK_NODE_TYPE,
	TRIGGER_NODE_CREATOR_VIEW,
	EnterpriseEditionFeature,
	REGULAR_NODE_CREATOR_VIEW,
	MANUAL_TRIGGER_NODE_TYPE,
	NODE_CREATOR_OPEN_SOURCES,
} from '@/constants';
import { copyPaste } from '@/mixins/copyPaste';
import { externalHooks } from '@/mixins/externalHooks';
import { genericHelpers } from '@/mixins/genericHelpers';
import { moveNodeWorkflow } from '@/mixins/moveNodeWorkflow';
import {
	useGlobalLinkActions,
	useCanvasMouseSelect,
	useMessage,
	useToast,
	useTitleChange,
} from '@/composables';
import { useUniqueNodeName } from '@/composables/useUniqueNodeName';
import { useI18n } from '@/composables/useI18n';
import { workflowHelpers } from '@/mixins/workflowHelpers';
import { workflowRun } from '@/mixins/workflowRun';

import NodeDetailsView from '@/components/NodeDetailsView.vue';
import Node from '@/components/Node.vue';
import Sticky from '@/components/Sticky.vue';
import CanvasAddButton from './CanvasAddButton.vue';
import { v4 as uuid } from 'uuid';
import type {
	IConnection,
	IConnections,
	IDataObject,
	IExecutionsSummary,
	INode,
	INodeConnections,
	INodeCredentialsDetails,
	INodeIssues,
	INodeTypeDescription,
	INodeTypeNameVersion,
	IPinData,
	IRun,
	ITaskData,
	ITelemetryTrackProperties,
	IWorkflowBase,
	Workflow,
} from 'n8n-workflow';
import { deepCopy, NodeHelpers, TelemetryHelpers } from 'n8n-workflow';
import type {
	ICredentialsResponse,
	IExecutionResponse,
	IWorkflowDb,
	IWorkflowData,
	INodeUi,
	IUpdateInformation,
	IWorkflowDataUpdate,
	XYPosition,
	IPushDataExecutionFinished,
	ITag,
	INewWorkflowData,
	IWorkflowTemplate,
	IWorkflowToShare,
	IUser,
	INodeUpdatePropertiesInformation,
	NodeCreatorOpenSource,
} from '@/Interface';

import { debounceHelper } from '@/mixins/debounce';
import type { Route, RawLocation } from 'vue-router';
import { dataPinningEventBus, nodeViewEventBus } from '@/event-bus';
import {
	useEnvironmentsStore,
	useWorkflowsEEStore,
	useCanvasStore,
	useNodeCreatorStore,
	useTagsStore,
	useCredentialsStore,
	useNodeTypesStore,
	useTemplatesStore,
	useSegment,
	useNDVStore,
	useRootStore,
	useWorkflowsStore,
	useUsersStore,
	useSettingsStore,
	useUIStore,
	useHistoryStore,
} from '@/stores';
import * as NodeViewUtils from '@/utils/nodeViewUtils';
import { getAccountAge, getConnectionInfo, getNodeViewTab } from '@/utils';
import {
	AddConnectionCommand,
	AddNodeCommand,
	MoveNodeCommand,
	RemoveConnectionCommand,
	RemoveNodeCommand,
	RenameNodeCommand,
	historyBus,
} from '@/models/history';
import type { BrowserJsPlumbInstance } from '@jsplumb/browser-ui';
import {
	EVENT_ENDPOINT_MOUSEOVER,
	EVENT_ENDPOINT_MOUSEOUT,
	EVENT_DRAG_MOVE,
	EVENT_CONNECTION_DRAG,
	EVENT_CONNECTION_ABORT,
	EVENT_CONNECTION_MOUSEOUT,
	EVENT_CONNECTION_MOUSEOVER,
	ready,
} from '@jsplumb/browser-ui';
import type { N8nPlusEndpoint } from '@/plugins/endpoints/N8nPlusEndpointType';
import {
	N8nPlusEndpointType,
	EVENT_PLUS_ENDPOINT_CLICK,
} from '@/plugins/endpoints/N8nPlusEndpointType';
import type { ElNotificationComponent } from 'element-ui/types/notification';
import { sourceControlEventBus } from '@/event-bus/source-control';

interface AddNodeOptions {
	position?: XYPosition;
	dragAndDrop?: boolean;
}

const NodeCreation = defineAsyncComponent(async () => import('@/components/Node/NodeCreation.vue'));
const CanvasControls = defineAsyncComponent(async () => import('@/components/CanvasControls.vue'));

export default defineComponent({
	name: 'NodeView',
	mixins: [
		copyPaste,
		externalHooks,
		genericHelpers,
		moveNodeWorkflow,
		workflowHelpers,
		workflowRun,
		debounceHelper,
	],
	components: {
		NodeDetailsView,
		Node,
		Sticky,
		CanvasAddButton,
		NodeCreation,
		CanvasControls,
	},
	setup(props) {
		const locale = useI18n();

		return {
			locale,
			...useCanvasMouseSelect(),
			...useGlobalLinkActions(),
			...useTitleChange(),
			...useToast(),
			...useMessage(),
			...useUniqueNodeName(),
			// eslint-disable-next-line @typescript-eslint/no-misused-promises
			...workflowRun.setup?.(props),
		};
	},
	errorCaptured: (err, vm, info) => {
		console.error('errorCaptured'); // eslint-disable-line no-console
		console.error(err); // eslint-disable-line no-console
	},
	watch: {
		// Listen to route changes and load the workflow accordingly
<<<<<<< HEAD
		async $route(to: Route, from: Route) {
=======
		$route(to: Route, from: Route) {
			this.readOnlyEnvRouteCheck();

>>>>>>> 5b99f1e1
			const currentTab = getNodeViewTab(to);
			const nodeViewNotInitialized = !this.uiStore.nodeViewInitialized;
			let workflowChanged =
				from.params.name !== to.params.name &&
				// Both 'new' and __EMPTY__ are new workflow names, so ignore them when detecting if wf changed
				!(from.params.name === 'new' && this.currentWorkflow === PLACEHOLDER_EMPTY_WORKFLOW_ID) &&
				!(from.name === VIEWS.NEW_WORKFLOW) &&
				// Also ignore if workflow id changes when saving new workflow
				to.params.action !== 'workflowSave';
			const isOpeningTemplate = to.name === VIEWS.TEMPLATE_IMPORT;

			// When entering this tab:
			if (currentTab === MAIN_HEADER_TABS.WORKFLOW || isOpeningTemplate) {
				if (workflowChanged || nodeViewNotInitialized || isOpeningTemplate) {
					this.startLoading();
					if (nodeViewNotInitialized) {
						const previousDirtyState = this.uiStore.stateIsDirty;
						this.resetWorkspace();
						this.uiStore.stateIsDirty = previousDirtyState;
					}
					void this.loadCredentials();
					void this.initView().then(() => {
						this.stopLoading();
						if (this.blankRedirect) {
							this.blankRedirect = false;
						}
					});
				}
			}
			// Also, when landing on executions tab, check if workflow data is changed
			if (currentTab === MAIN_HEADER_TABS.EXECUTIONS) {
				workflowChanged =
					from.params.name !== to.params.name &&
					!(to.params.name === 'new' && from.params.name === undefined);
				if (workflowChanged) {
					// This will trigger node view to update next time workflow tab is opened
					this.uiStore.nodeViewInitialized = false;
				}
			}
		},
		activeNode() {
			// When a node gets set as active deactivate the create-menu
			this.createNodeActive = false;
		},
		containsTrigger(containsTrigger) {
			// Re-center CanvasAddButton if there's no triggers
			if (containsTrigger === false)
				this.canvasStore.setRecenteredCanvasAddButtonPosition(this.getNodeViewOffsetPosition);
		},
		nodeViewScale(newScale) {
			const elementRef = this.$refs.nodeView as HTMLDivElement | undefined;
			if (elementRef) {
				elementRef.style.transform = `scale(${newScale})`;
			}
		},
	},
	async beforeRouteLeave(to, from, next) {
		if (getNodeViewTab(to) === MAIN_HEADER_TABS.EXECUTIONS || from.name === VIEWS.TEMPLATE_IMPORT) {
			next();
			return;
		}
		if (this.uiStore.stateIsDirty && !this.readOnlyEnv) {
			const confirmModal = await this.confirm(
				this.$locale.baseText('generic.unsavedWork.confirmMessage.message'),
				{
					title: this.$locale.baseText('generic.unsavedWork.confirmMessage.headline'),
					type: 'warning',
					confirmButtonText: this.$locale.baseText(
						'generic.unsavedWork.confirmMessage.confirmButtonText',
					),
					cancelButtonText: this.$locale.baseText(
						'generic.unsavedWork.confirmMessage.cancelButtonText',
					),
					showClose: true,
				},
			);
			if (confirmModal === MODAL_CONFIRM) {
				// Make sure workflow id is empty when leaving the editor
				this.workflowsStore.setWorkflowId(PLACEHOLDER_EMPTY_WORKFLOW_ID);
				const saved = await this.saveCurrentWorkflow({}, false);
				if (saved) {
					await this.settingsStore.fetchPromptsData();
				}
				this.uiStore.stateIsDirty = false;

				if (from.name === VIEWS.NEW_WORKFLOW) {
					// Replace the current route with the new workflow route
					// before navigating to the new route when saving new workflow.
					await this.$router.replace(
						{ name: VIEWS.WORKFLOW, params: { name: this.currentWorkflow } },
						() => {
							// We can't use next() here since vue-router
							// would prevent the navigation with an error
							void this.$router.push(to as RawLocation);
						},
					);
				} else {
					next();
				}
			} else if (confirmModal === MODAL_CANCEL) {
				this.workflowsStore.setWorkflowId(PLACEHOLDER_EMPTY_WORKFLOW_ID);
				this.resetWorkspace();
				this.uiStore.stateIsDirty = false;
				next();
			}
		} else {
			next();
		}
	},
	computed: {
		...mapStores(
			useCanvasStore,
			useTagsStore,
			useCredentialsStore,
			useNodeCreatorStore,
			useNodeTypesStore,
			useNDVStore,
			useRootStore,
			useSettingsStore,
			useTemplatesStore,
			useUIStore,
			useWorkflowsStore,
			useUsersStore,
			useNodeCreatorStore,
			useEnvironmentsStore,
			useWorkflowsEEStore,
			useHistoryStore,
		),
		nativelyNumberSuffixedDefaults(): string[] {
			return this.nodeTypesStore.nativelyNumberSuffixedDefaults;
		},
		currentUser(): IUser | null {
			return this.usersStore.currentUser;
		},
		activeNode(): INodeUi | null {
			return this.ndvStore.activeNode;
		},
		executionWaitingForWebhook(): boolean {
			return this.workflowsStore.executionWaitingForWebhook;
		},
		isDemo(): boolean {
			return this.$route.name === VIEWS.DEMO;
		},
		showCanvasAddButton(): boolean {
			return (
				this.loadingService === null && !this.containsTrigger && !this.isDemo && !this.readOnlyEnv
			);
		},
		lastSelectedNode(): INodeUi | null {
			return this.uiStore.getLastSelectedNode;
		},
		nodes(): INodeUi[] {
			return this.workflowsStore.allNodes;
		},
		nodesToRender(): INodeUi[] {
			return this.workflowsStore.allNodes.filter((node) => node.type !== STICKY_NODE_TYPE);
		},
		stickiesToRender(): INodeUi[] {
			return this.workflowsStore.allNodes.filter((node) => node.type === STICKY_NODE_TYPE);
		},
		runButtonText(): string {
			if (!this.workflowRunning) {
				return this.$locale.baseText('nodeView.runButtonText.executeWorkflow');
			}

			if (this.executionWaitingForWebhook) {
				return this.$locale.baseText('nodeView.runButtonText.waitingForTriggerEvent');
			}

			return this.$locale.baseText('nodeView.runButtonText.executingWorkflow');
		},
		workflowStyle(): object {
			const offsetPosition = this.uiStore.nodeViewOffsetPosition;
			return {
				left: offsetPosition[0] + 'px',
				top: offsetPosition[1] + 'px',
			};
		},
		canvasAddButtonStyle(): object {
			return {
				'pointer-events': this.createNodeActive ? 'none' : 'all',
			};
		},
		backgroundStyle(): object {
			return NodeViewUtils.getBackgroundStyles(
				this.nodeViewScale,
				this.uiStore.nodeViewOffsetPosition,
				this.isExecutionPreview,
			);
		},
		workflowClasses() {
			const returnClasses = [];
			if (this.ctrlKeyPressed || this.moveCanvasKeyPressed) {
				if (this.uiStore.nodeViewMoveInProgress === true) {
					returnClasses.push('move-in-process');
				} else {
					returnClasses.push('move-active');
				}
			}
			if (this.selectActive || this.ctrlKeyPressed || this.moveCanvasKeyPressed) {
				// Makes sure that nothing gets selected while select or move is active
				returnClasses.push('do-not-select');
			}
			return returnClasses;
		},
		workflowExecution(): IExecutionResponse | null {
			return this.workflowsStore.getWorkflowExecution;
		},
		workflowRunning(): boolean {
			return this.uiStore.isActionActive('workflowRunning');
		},
		currentWorkflow(): string {
			return this.$route.params.name || this.workflowsStore.workflowId;
		},
		workflowName(): string {
			return this.workflowsStore.workflowName;
		},
		allTriggersDisabled(): boolean {
			const disabledTriggerNodes = this.triggerNodes.filter((node) => node.disabled);
			return disabledTriggerNodes.length === this.triggerNodes.length;
		},
		triggerNodes(): INodeUi[] {
			return this.nodes.filter(
				(node) => node.type === START_NODE_TYPE || this.nodeTypesStore.isTriggerNode(node.type),
			);
		},
		containsTrigger(): boolean {
			return this.triggerNodes.length > 0;
		},
		isExecutionDisabled(): boolean {
			return !this.containsTrigger || this.allTriggersDisabled;
		},
		getNodeViewOffsetPosition(): XYPosition {
			return this.uiStore.nodeViewOffsetPosition;
		},
		nodeViewScale(): number {
			return this.canvasStore.nodeViewScale;
		},
		instance(): BrowserJsPlumbInstance {
			return this.canvasStore.jsPlumbInstance;
		},
	},
	data() {
		return {
			GRID_SIZE: NodeViewUtils.GRID_SIZE,
			STICKY_NODE_TYPE,
			createNodeActive: false,
			lastClickPosition: [450, 450] as XYPosition,
			ctrlKeyPressed: false,
			moveCanvasKeyPressed: false,
			stopExecutionInProgress: false,
			blankRedirect: false,
			credentialsUpdated: false,
			pullConnActiveNodeName: null as string | null,
			pullConnActive: false,
			dropPrevented: false,
			renamingActive: false,
			showStickyButton: false,
			isExecutionPreview: false,
			showTriggerMissingTooltip: false,
			workflowData: null as INewWorkflowData | null,
			activeConnection: null as null | Connection,
			isProductionExecutionPreview: false,
			enterTimer: undefined as undefined | ReturnType<typeof setTimeout>,
			exitTimer: undefined as undefined | ReturnType<typeof setTimeout>,
			readOnlyNotification: null as null | ElNotificationComponent,
			// jsplumb automatically deletes all loose connections which is in turn recorded
			// in undo history as a user action.
			// This should prevent automatically removed connections from populating undo stack
			suspendRecordingDetachedConnections: false,
			NODE_CREATOR_OPEN_SOURCES,
		};
	},
	methods: {
		editAllowedCheck(): boolean {
			if (this.readOnlyNotification?.visible) {
				return;
			}
			if (this.isReadOnlyRoute || this.readOnlyEnv) {
				this.readOnlyNotification = this.showMessage({
					title: this.$locale.baseText(
						this.readOnlyEnv
							? `readOnlyEnv.showMessage.${this.isReadOnlyRoute ? 'executions' : 'workflows'}.title`
							: 'readOnly.showMessage.executions.title',
					),
					message: this.$locale.baseText(
						this.readOnlyEnv
							? `readOnlyEnv.showMessage.${
									this.isReadOnlyRoute ? 'executions' : 'workflows'
							  }.message`
							: 'readOnly.showMessage.executions.message',
					),
					type: 'info',
					dangerouslyUseHTMLString: true,
				});

				return false;
			}
			return true;
		},
		showTriggerMissingToltip(isVisible: boolean) {
			this.showTriggerMissingTooltip = isVisible;
		},
		onRunNode(nodeName: string, source: string) {
			const node = this.workflowsStore.getNodeByName(nodeName);
			const telemetryPayload = {
				node_type: node ? node.type : null,
				workflow_id: this.workflowsStore.workflowId,
				source: 'canvas',
			};
			this.$telemetry.track('User clicked execute node button', telemetryPayload);
			void this.$externalHooks().run('nodeView.onRunNode', telemetryPayload);
			void this.runWorkflow(nodeName, source);
		},
		async onRunWorkflow() {
			void this.getWorkflowDataToSave().then((workflowData) => {
				const telemetryPayload = {
					workflow_id: this.workflowsStore.workflowId,
					node_graph_string: JSON.stringify(
						TelemetryHelpers.generateNodesGraph(workflowData as IWorkflowBase, this.getNodeTypes())
							.nodeGraph,
					),
				};
				this.$telemetry.track('User clicked execute workflow button', telemetryPayload);
				void this.$externalHooks().run('nodeView.onRunWorkflow', telemetryPayload);
			});

			await this.runWorkflow();
		},
		onRunContainerClick() {
			if (this.containsTrigger && !this.allTriggersDisabled) return;

			const message =
				this.containsTrigger && this.allTriggersDisabled
					? this.$locale.baseText('nodeView.addOrEnableTriggerNode')
					: this.$locale.baseText('nodeView.addATriggerNodeFirst');

			this.registerCustomAction({
				key: 'showNodeCreator',
				action: () =>
					this.showTriggerCreator(NODE_CREATOR_OPEN_SOURCES.NO_TRIGGER_EXECUTION_TOOLTIP),
			});

			const notice = this.showMessage({
				type: 'info',
				title: this.$locale.baseText('nodeView.cantExecuteNoTrigger'),
				message,
				duration: 3000,
				onClick: () =>
					setTimeout(() => {
						// Close the creator panel if user clicked on the link
						if (this.createNodeActive) notice.close();
					}, 0),
				dangerouslyUseHTMLString: true,
			});
		},
		clearExecutionData() {
			this.workflowsStore.workflowExecutionData = null;
			this.updateNodesExecutionIssues();
		},
		async onSaveKeyboardShortcut(e: KeyboardEvent) {
			let saved = await this.saveCurrentWorkflow();
			if (saved) await this.settingsStore.fetchPromptsData();
			if (this.activeNode) {
				// If NDV is open, save will not work from editable input fields
				// so don't show success message if this is true
				if (e.target instanceof HTMLInputElement) {
					saved = e.target.readOnly;
				} else {
					saved = true;
				}
				if (saved) {
					this.showMessage({
						title: this.$locale.baseText('generic.workflowSaved'),
						type: 'success',
					});
				}
			}
		},
		showTriggerCreator(source: NodeCreatorOpenSource) {
			if (this.createNodeActive) return;
			this.nodeCreatorStore.setSelectedView(TRIGGER_NODE_CREATOR_VIEW);
			this.nodeCreatorStore.setShowScrim(true);
			this.onToggleNodeCreator({ source, createNodeActive: true });
		},
		async openExecution(executionId: string) {
			this.startLoading();
			this.resetWorkspace();
			let data: IExecutionResponse | undefined;
			try {
				data = await this.workflowsStore.getExecution(executionId);
			} catch (error) {
				this.showError(error, this.$locale.baseText('nodeView.showError.openExecution.title'));
				return;
			}
			if (data === undefined) {
				throw new Error(`Execution with id "${executionId}" could not be found!`);
			}
			this.workflowsStore.setWorkflowName({
				newName: data.workflowData.name,
				setStateDirty: false,
			});
			this.workflowsStore.setWorkflowId(PLACEHOLDER_EMPTY_WORKFLOW_ID);
			this.workflowsStore.setWorkflowExecutionData(data);
			if (data.workflowData.pinData) {
				this.workflowsStore.setWorkflowPinData(data.workflowData.pinData);
			}

			await this.addNodes(
				deepCopy(data.workflowData.nodes),
				deepCopy(data.workflowData.connections),
			);
			void this.$nextTick(() => {
				this.canvasStore.zoomToFit();
				this.uiStore.stateIsDirty = false;
			});
			void this.$externalHooks().run('execution.open', {
				workflowId: data.workflowData.id,
				workflowName: data.workflowData.name,
				executionId,
			});
			this.$telemetry.track('User opened read-only execution', {
				workflow_id: data.workflowData.id,
				execution_mode: data.mode,
				execution_finished: data.finished,
			});

			if (!data.finished && data.data?.resultData?.error) {
				// Check if any node contains an error
				let nodeErrorFound = false;
				if (data.data.resultData.runData) {
					const runData = data.data.resultData.runData;
					errorCheck: for (const nodeName of Object.keys(runData)) {
						for (const taskData of runData[nodeName]) {
							if (taskData.error) {
								nodeErrorFound = true;
								break errorCheck;
							}
						}
					}
				}

				if (!nodeErrorFound && data.data.resultData.error.stack) {
					// Display some more information for now in console to make debugging easier
					console.error(`Execution ${executionId} error:`); // eslint-disable-line no-console
					console.error(data.data.resultData.error.stack); // eslint-disable-line no-console
					this.showMessage({
						title: this.$locale.baseText('nodeView.showError.workflowError'),
						message: data.data.resultData.error.message,
						type: 'error',
						duration: 0,
					});
				}
			}
			if ((data as IExecutionsSummary).waitTill) {
				this.showMessage({
					title: this.$locale.baseText('nodeView.thisExecutionHasntFinishedYet'),
					message: `<a data-action="reload">${this.$locale.baseText(
						'nodeView.refresh',
					)}</a> ${this.$locale.baseText(
						'nodeView.toSeeTheLatestStatus',
					)}.<br/> <a href="https://docs.n8n.io/integrations/builtin/core-nodes/n8n-nodes-base.wait/" target="_blank">${this.$locale.baseText(
						'nodeView.moreInfo',
					)}</a>`,
					type: 'warning',
					duration: 0,
				});
			}
			this.stopLoading();
		},
		async importWorkflowExact(data: { workflow: IWorkflowDataUpdate }) {
			if (!data.workflow.nodes || !data.workflow.connections) {
				throw new Error('Invalid workflow object');
			}
			this.resetWorkspace();
			data.workflow.nodes = NodeViewUtils.getFixedNodesList(data.workflow.nodes);

			await this.addNodes(data.workflow.nodes as INodeUi[], data.workflow.connections);

			if (data.workflow.pinData) {
				this.workflowsStore.setWorkflowPinData(data.workflow.pinData);
			}

			void this.$nextTick(() => {
				this.canvasStore.zoomToFit();
			});
		},
		async openWorkflowTemplate(templateId: string) {
			this.startLoading();
			this.setLoadingText(this.$locale.baseText('nodeView.loadingTemplate'));
			this.resetWorkspace();

			this.workflowsStore.currentWorkflowExecutions = [];
			this.workflowsStore.activeWorkflowExecution = null;

			let data: IWorkflowTemplate | undefined;
			try {
				void this.$externalHooks().run('template.requested', { templateId });
				data = await this.templatesStore.getWorkflowTemplate(templateId);

				if (!data) {
					throw new Error(
						this.$locale.baseText('nodeView.workflowTemplateWithIdCouldNotBeFound', {
							interpolate: { templateId },
						}),
					);
				}
			} catch (error) {
				this.showError(error, this.$locale.baseText('nodeView.couldntImportWorkflow'));
				void this.$router.replace({ name: VIEWS.NEW_WORKFLOW });
				return;
			}

			data.workflow.nodes = NodeViewUtils.getFixedNodesList(data.workflow.nodes) as INodeUi[];

			data.workflow.nodes?.forEach((node) => {
				if (node.credentials) {
					delete node.credentials;
				}
			});

			this.blankRedirect = true;
			void this.$router.replace({ name: VIEWS.NEW_WORKFLOW, query: { templateId } });

			await this.addNodes(data.workflow.nodes, data.workflow.connections);
			this.workflowData = (await this.workflowsStore.getNewWorkflowData(data.name)) || {};
			void this.$nextTick(() => {
				this.canvasStore.zoomToFit();
				this.uiStore.stateIsDirty = true;
			});

			void this.$externalHooks().run('template.open', {
				templateId,
				templateName: data.name,
				workflow: data.workflow,
			});
			this.stopLoading();
		},
		async openWorkflow(workflow: IWorkflowDb) {
			this.startLoading();

			const selectedExecution = this.workflowsStore.activeWorkflowExecution;

			this.resetWorkspace();

			this.workflowsStore.addWorkflow(workflow);
			this.workflowsStore.setActive(workflow.active || false);
			this.workflowsStore.setWorkflowId(workflow.id);
			this.workflowsStore.setWorkflowName({ newName: workflow.name, setStateDirty: false });
			this.workflowsStore.setWorkflowSettings(workflow.settings || {});
			this.workflowsStore.setWorkflowPinData(workflow.pinData || {});
			this.workflowsStore.setWorkflowVersionId(workflow.versionId);

			if (workflow.ownedBy) {
				this.workflowsEEStore.setWorkflowOwnedBy({
					workflowId: workflow.id,
					ownedBy: workflow.ownedBy,
				});
			}

			if (workflow.sharedWith) {
				this.workflowsEEStore.setWorkflowSharedWith({
					workflowId: workflow.id,
					sharedWith: workflow.sharedWith,
				});
			}

			if (workflow.usedCredentials) {
				this.workflowsStore.setUsedCredentials(workflow.usedCredentials);
			}

			const tags = (workflow.tags || []) as ITag[];
			const tagIds = tags.map((tag) => tag.id);
			this.workflowsStore.setWorkflowTagIds(tagIds || []);
			this.tagsStore.upsertTags(tags);

			await this.addNodes(workflow.nodes, workflow.connections);

			if (!this.credentialsUpdated) {
				this.uiStore.stateIsDirty = false;
			}
			this.canvasStore.zoomToFit();
			void this.$externalHooks().run('workflow.open', {
				workflowId: workflow.id,
				workflowName: workflow.name,
			});
			if (selectedExecution?.workflowId !== workflow.id) {
				this.workflowsStore.activeWorkflowExecution = null;
				this.workflowsStore.currentWorkflowExecutions = [];
			} else {
				this.workflowsStore.activeWorkflowExecution = selectedExecution;
			}
			this.stopLoading();
		},
		touchTap(e: MouseEvent | TouchEvent) {
			if (this.isTouchDevice) {
				this.mouseDown(e);
			}
		},
		mouseDown(e: MouseEvent | TouchEvent) {
			// Save the location of the mouse click
			this.lastClickPosition = this.getMousePositionWithinNodeView(e);
			if (e instanceof MouseEvent && e.button === 1) {
				this.moveCanvasKeyPressed = true;
			}

			this.mouseDownMouseSelect(e as MouseEvent, this.moveCanvasKeyPressed);
			this.mouseDownMoveWorkflow(e as MouseEvent, this.moveCanvasKeyPressed);

			// Hide the node-creator
			this.createNodeActive = false;
		},
		mouseUp(e: MouseEvent) {
			if (e.button === 1) {
				this.moveCanvasKeyPressed = false;
			}
			this.mouseUpMouseSelect(e);
			this.mouseUpMoveWorkflow(e);
		},
		keyUp(e: KeyboardEvent) {
			if (e.key === this.controlKeyCode) {
				this.ctrlKeyPressed = false;
			}
			if (e.key === ' ') {
				this.moveCanvasKeyPressed = false;
			}
		},
		async keyDown(e: KeyboardEvent) {
			if (e.key === 's' && this.isCtrlKeyPressed(e)) {
				e.stopPropagation();
				e.preventDefault();

				if (this.isReadOnlyRoute || this.readOnlyEnv) {
					return;
				}

				void this.callDebounced('onSaveKeyboardShortcut', { debounceTime: 1000 }, e);

				return;
			}

			// @ts-ignore
			const path = e.path || (e.composedPath && e.composedPath());

			// Check if the keys got emitted from a message box or from something
			// else which should ignore the default keybindings
			for (const element of path) {
				if (
					element.className &&
					typeof element.className === 'string' &&
					element.className.includes('ignore-key-press')
				) {
					return;
				}
			}

			// el-dialog or el-message-box element is open
			if (window.document.body.classList.contains('el-popup-parent--hidden')) {
				return;
			}

			if (e.key === 'Escape') {
				this.createNodeActive = false;
				if (this.activeNode) {
					void this.$externalHooks().run('dataDisplay.nodeEditingFinished');
					this.ndvStore.activeNodeName = null;
				}

				return;
			}

			// node modal is open
			if (this.activeNode) {
				return;
			}

			if (e.key === 'd') {
				void this.callDebounced('deactivateSelectedNode', { debounceTime: 350 });
			} else if (e.key === 'Delete' || e.key === 'Backspace') {
				e.stopPropagation();
				e.preventDefault();

				void this.callDebounced('deleteSelectedNodes', { debounceTime: 500 });
			} else if (e.key === 'Tab') {
				this.onToggleNodeCreator({
					source: NODE_CREATOR_OPEN_SOURCES.TAB,
					createNodeActive: !this.createNodeActive && !this.isReadOnlyRoute && !this.readOnlyEnv,
				});
			} else if (e.key === this.controlKeyCode) {
				this.ctrlKeyPressed = true;
			} else if (e.key === ' ') {
				this.moveCanvasKeyPressed = true;
			} else if (e.key === 'F2' && !this.isReadOnlyRoute && !this.readOnlyEnv) {
				const lastSelectedNode = this.lastSelectedNode;
				if (lastSelectedNode !== null && lastSelectedNode.type !== STICKY_NODE_TYPE) {
					void this.callDebounced(
						'renameNodePrompt',
						{ debounceTime: 1500 },
						lastSelectedNode.name,
					);
				}
			} else if (e.key === 'a' && this.isCtrlKeyPressed(e) === true) {
				// Select all nodes
				e.stopPropagation();
				e.preventDefault();

				void this.callDebounced('selectAllNodes', { debounceTime: 1000 });
			} else if (e.key === 'c' && this.isCtrlKeyPressed(e)) {
				void this.callDebounced('copySelectedNodes', { debounceTime: 1000 });
			} else if (e.key === 'x' && this.isCtrlKeyPressed(e)) {
				// Cut nodes
				e.stopPropagation();
				e.preventDefault();

				void this.callDebounced('cutSelectedNodes', { debounceTime: 1000 });
			} else if (e.key === 'n' && this.isCtrlKeyPressed(e) && e.altKey) {
				// Create a new workflow
				e.stopPropagation();
				e.preventDefault();
				if (this.isDemo) {
					return;
				}

				if (this.$router.currentRoute.name === VIEWS.NEW_WORKFLOW) {
					nodeViewEventBus.emit('newWorkflow');
				} else {
					void this.$router.push({ name: VIEWS.NEW_WORKFLOW });
				}

				this.showMessage({
					title: this.$locale.baseText('nodeView.showMessage.keyDown.title'),
					type: 'success',
				});
			} else if (e.key === 'Enter') {
				// Activate the last selected node
				const lastSelectedNode = this.lastSelectedNode;

				if (lastSelectedNode !== null) {
					if (
						lastSelectedNode.type === STICKY_NODE_TYPE &&
						(this.isReadOnlyRoute || this.readOnlyEnv)
					) {
						return;
					}
					this.ndvStore.activeNodeName = lastSelectedNode.name;
				}
			} else if (e.key === 'ArrowRight' && e.shiftKey) {
				// Select all downstream nodes
				e.stopPropagation();
				e.preventDefault();

				void this.callDebounced('selectDownstreamNodes', { debounceTime: 1000 });
			} else if (e.key === 'ArrowRight') {
				// Set child node active
				const lastSelectedNode = this.lastSelectedNode;
				if (lastSelectedNode === null) {
					return;
				}

				const connections = this.workflowsStore.outgoingConnectionsByNodeName(
					lastSelectedNode.name,
				);

				if (connections.main === undefined || connections.main.length === 0) {
					return;
				}

				void this.callDebounced(
					'nodeSelectedByName',
					{ debounceTime: 100 },
					connections.main[0][0].node,
					false,
					true,
				);
			} else if (e.key === 'ArrowLeft' && e.shiftKey) {
				// Select all downstream nodes
				e.stopPropagation();
				e.preventDefault();

				void this.callDebounced('selectUpstreamNodes', { debounceTime: 1000 });
			} else if (e.key === 'ArrowLeft') {
				// Set parent node active
				const lastSelectedNode = this.lastSelectedNode;
				if (lastSelectedNode === null) {
					return;
				}

				const workflow = this.getCurrentWorkflow();

				if (!workflow.connectionsByDestinationNode.hasOwnProperty(lastSelectedNode.name)) {
					return;
				}

				const connections = workflow.connectionsByDestinationNode[lastSelectedNode.name];

				if (connections.main === undefined || connections.main.length === 0) {
					return;
				}

				void this.callDebounced(
					'nodeSelectedByName',
					{ debounceTime: 100 },
					connections.main[0][0].node,
					false,
					true,
				);
			} else if (['ArrowUp', 'ArrowDown'].includes(e.key)) {
				// Set sibling node as active

				// Check first if it has a parent node
				const lastSelectedNode = this.lastSelectedNode;
				if (lastSelectedNode === null) {
					return;
				}

				const workflow = this.getCurrentWorkflow();

				if (!workflow.connectionsByDestinationNode.hasOwnProperty(lastSelectedNode.name)) {
					return;
				}

				const connections = workflow.connectionsByDestinationNode[lastSelectedNode.name];

				if (!Array.isArray(connections.main) || !connections.main.length) {
					return;
				}

				const parentNode = connections.main[0][0].node;
				const connectionsParent = this.workflowsStore.outgoingConnectionsByNodeName(parentNode);

				if (!Array.isArray(connectionsParent.main) || !connectionsParent.main.length) {
					return;
				}

				// Get all the sibling nodes and their x positions to know which one to set active
				let siblingNode: INodeUi | null;
				let lastCheckedNodePosition = e.key === 'ArrowUp' ? -99999999 : 99999999;
				let nextSelectNode: string | null = null;
				for (const ouputConnections of connectionsParent.main) {
					for (const ouputConnection of ouputConnections) {
						if (ouputConnection.node === lastSelectedNode.name) {
							// Ignore current node
							continue;
						}
						siblingNode = this.workflowsStore.getNodeByName(ouputConnection.node);

						if (siblingNode) {
							if (e.key === 'ArrowUp') {
								// Get the next node on the left
								if (
									siblingNode.position[1] <= lastSelectedNode.position[1] &&
									siblingNode.position[1] > lastCheckedNodePosition
								) {
									nextSelectNode = siblingNode.name;
									lastCheckedNodePosition = siblingNode.position[1];
								}
							} else {
								// Get the next node on the right
								if (
									siblingNode.position[1] >= lastSelectedNode.position[1] &&
									siblingNode.position[1] < lastCheckedNodePosition
								) {
									nextSelectNode = siblingNode.name;
									lastCheckedNodePosition = siblingNode.position[1];
								}
							}
						}
					}
				}

				if (nextSelectNode !== null) {
					void this.callDebounced(
						'nodeSelectedByName',
						{ debounceTime: 100 },
						nextSelectNode,
						false,
						true,
					);
				}
			}
		},

		deactivateSelectedNode() {
			if (!this.editAllowedCheck()) {
				return;
			}
			this.disableNodes(this.uiStore.getSelectedNodes, true);
		},

		deleteSelectedNodes() {
			// Copy "selectedNodes" as the nodes get deleted out of selection
			// when they get deleted and if we would use original it would mess
			// with the index and would so not delete all nodes
			const nodesToDelete: string[] = this.uiStore.getSelectedNodes.map((node: INodeUi) => {
				return node.name;
			});
			this.historyStore.startRecordingUndo();
			nodesToDelete.forEach((nodeName: string) => {
				this.removeNode(nodeName, true, false);
			});
			setTimeout(() => {
				this.historyStore.stopRecordingUndo();
			}, 200);
		},

		selectAllNodes() {
			this.nodes.forEach((node) => {
				this.nodeSelectedByName(node.name);
			});
		},

		selectUpstreamNodes() {
			const lastSelectedNode = this.lastSelectedNode;
			if (lastSelectedNode === null) {
				return;
			}

			this.deselectAllNodes();

			// Get all upstream nodes and select them
			const workflow = this.getCurrentWorkflow();
			for (const nodeName of workflow.getParentNodes(lastSelectedNode.name)) {
				this.nodeSelectedByName(nodeName);
			}

			// At the end select the previously selected node again
			this.nodeSelectedByName(lastSelectedNode.name);
		},
		selectDownstreamNodes() {
			const lastSelectedNode = this.lastSelectedNode;
			if (lastSelectedNode === null) {
				return;
			}

			this.deselectAllNodes();

			// Get all downstream nodes and select them
			const workflow = this.getCurrentWorkflow();
			for (const nodeName of workflow.getChildNodes(lastSelectedNode.name)) {
				this.nodeSelectedByName(nodeName);
			}

			// At the end select the previously selected node again
			this.nodeSelectedByName(lastSelectedNode.name);
		},

		pushDownstreamNodes(sourceNodeName: string, margin: number, recordHistory = false) {
			const sourceNode = this.workflowsStore.nodesByName[sourceNodeName];
			const workflow = this.getCurrentWorkflow();
			const childNodes = workflow.getChildNodes(sourceNodeName);
			for (const nodeName of childNodes) {
				const node = this.workflowsStore.nodesByName[nodeName] as INodeUi;
				const oldPosition = node.position;

				if (node.position[0] < sourceNode.position[0]) {
					continue;
				}

				const updateInformation: INodeUpdatePropertiesInformation = {
					name: nodeName,
					properties: {
						position: [node.position[0] + margin, node.position[1]],
					},
				};

				this.workflowsStore.updateNodeProperties(updateInformation);
				this.onNodeMoved(node);

				if (
					(recordHistory && oldPosition[0] !== node.position[0]) ||
					oldPosition[1] !== node.position[1]
				) {
					this.historyStore.pushCommandToUndo(
						new MoveNodeCommand(nodeName, oldPosition, node.position, this),
						recordHistory,
					);
				}
			}
		},

		cutSelectedNodes() {
			const deleteCopiedNodes = !this.isReadOnlyRoute && !this.readOnlyEnv;
			this.copySelectedNodes(deleteCopiedNodes);
			if (deleteCopiedNodes) {
				this.deleteSelectedNodes();
			}
		},

		copySelectedNodes(isCut: boolean) {
			void this.getSelectedNodesToSave().then((data) => {
				const workflowToCopy: IWorkflowToShare = {
					meta: {
						instanceId: this.rootStore.instanceId,
					},
					...data,
				};

				this.removeForeignCredentialsFromWorkflow(
					workflowToCopy,
					this.credentialsStore.allCredentials,
				);

				const nodeData = JSON.stringify(workflowToCopy, null, 2);

				this.copyToClipboard(nodeData);
				if (data.nodes.length > 0) {
					if (!isCut) {
						this.showMessage({
							title: 'Copied!',
							message: '',
							type: 'success',
						});
					}
					this.$telemetry.track('User copied nodes', {
						node_types: data.nodes.map((node) => node.type),
						workflow_id: this.workflowsStore.workflowId,
					});
				}
			});
		},
		async stopExecution() {
			const executionId = this.workflowsStore.activeExecutionId;
			if (executionId === null) {
				return;
			}

			try {
				this.stopExecutionInProgress = true;
				await this.workflowsStore.stopCurrentExecution(executionId);
				this.showMessage({
					title: this.$locale.baseText('nodeView.showMessage.stopExecutionTry.title'),
					type: 'success',
				});
			} catch (error) {
				// Execution stop might fail when the execution has already finished. Let's treat this here.
				const execution = await this.workflowsStore.getExecution(executionId);

				if (execution === undefined) {
					// execution finished but was not saved (e.g. due to low connectivity)

					this.workflowsStore.finishActiveExecution({
						executionId,
						data: { finished: true, stoppedAt: new Date() },
					});
					this.workflowsStore.executingNode = null;
					this.uiStore.removeActiveAction('workflowRunning');

					this.titleSet(this.workflowsStore.workflowName, 'IDLE');
					this.showMessage({
						title: this.$locale.baseText('nodeView.showMessage.stopExecutionCatch.unsaved.title'),
						message: this.$locale.baseText(
							'nodeView.showMessage.stopExecutionCatch.unsaved.message',
						),
						type: 'success',
					});
				} else if (execution?.finished) {
					// execution finished before it could be stopped

					const executedData = {
						data: execution.data,
						finished: execution.finished,
						mode: execution.mode,
						startedAt: execution.startedAt,
						stoppedAt: execution.stoppedAt,
					} as IRun;
					const pushData = {
						data: executedData,
						executionId,
						retryOf: execution.retryOf,
					} as IPushDataExecutionFinished;
					this.workflowsStore.finishActiveExecution(pushData);
					this.titleSet(execution.workflowData.name, 'IDLE');
					this.workflowsStore.executingNode = null;
					this.workflowsStore.setWorkflowExecutionData(executedData as IExecutionResponse);
					this.uiStore.removeActiveAction('workflowRunning');
					this.showMessage({
						title: this.$locale.baseText('nodeView.showMessage.stopExecutionCatch.title'),
						message: this.$locale.baseText('nodeView.showMessage.stopExecutionCatch.message'),
						type: 'success',
					});
				} else {
					this.showError(error, this.$locale.baseText('nodeView.showError.stopExecution.title'));
				}
			}
			this.stopExecutionInProgress = false;

			void this.getWorkflowDataToSave().then((workflowData) => {
				const trackProps = {
					workflow_id: this.workflowsStore.workflowId,
					node_graph_string: JSON.stringify(
						TelemetryHelpers.generateNodesGraph(workflowData as IWorkflowBase, this.getNodeTypes())
							.nodeGraph,
					),
				};

				this.$telemetry.track('User clicked stop workflow execution', trackProps);
			});
		},

		async stopWaitingForWebhook() {
			try {
				await this.workflowsStore.removeTestWebhook(this.workflowsStore.workflowId);
			} catch (error) {
				this.showError(
					error,
					this.$locale.baseText('nodeView.showError.stopWaitingForWebhook.title'),
				);
				return;
			}
		},
		/**
		 * This method gets called when data got pasted into the window
		 */
		async receivedCopyPasteData(plainTextData: string): Promise<void> {
			if (this.readOnlyEnv) {
				return;
			}

			const currentTab = getNodeViewTab(this.$route);
			if (currentTab === MAIN_HEADER_TABS.WORKFLOW) {
				let workflowData: IWorkflowDataUpdate | undefined;
				if (this.editAllowedCheck() === false) {
					return;
				}
				// Check if it is an URL which could contain workflow data
				if (plainTextData.match(/^http[s]?:\/\/.*\.json$/i)) {
					// Pasted data points to a possible workflow JSON file

					if (!this.editAllowedCheck()) {
						return;
					}

					const importConfirm = await this.confirm(
						this.$locale.baseText('nodeView.confirmMessage.receivedCopyPasteData.message', {
							interpolate: { plainTextData },
						}),
						this.$locale.baseText('nodeView.confirmMessage.receivedCopyPasteData.headline'),
						{
							type: 'warning',
							confirmButtonText: this.$locale.baseText(
								'nodeView.confirmMessage.receivedCopyPasteData.confirmButtonText',
							),
							cancelButtonText: this.$locale.baseText(
								'nodeView.confirmMessage.receivedCopyPasteData.cancelButtonText',
							),
							dangerouslyUseHTMLString: true,
						},
					);

					if (importConfirm !== MODAL_CONFIRM) {
						return;
					}

					workflowData = await this.getWorkflowDataFromUrl(plainTextData);
					if (workflowData === undefined) {
						return;
					}
				} else {
					// Pasted data is is possible workflow data
					try {
						// Check first if it is valid JSON
						workflowData = JSON.parse(plainTextData);

						if (!this.editAllowedCheck()) {
							return;
						}
					} catch (e) {
						// Is no valid JSON so ignore
						return;
					}
				}

				return this.importWorkflowData(workflowData!, 'paste', false);
			}
		},

		// Returns the workflow data from a given URL. If no data gets found or
		// data is invalid it returns undefined and displays an error message by itself.
		async getWorkflowDataFromUrl(url: string): Promise<IWorkflowDataUpdate | undefined> {
			let workflowData: IWorkflowDataUpdate;

			this.startLoading();
			try {
				workflowData = await this.workflowsStore.getWorkflowFromUrl(url);
			} catch (error) {
				this.stopLoading();
				this.showError(
					error,
					this.$locale.baseText('nodeView.showError.getWorkflowDataFromUrl.title'),
				);
				return;
			}
			this.stopLoading();

			return workflowData;
		},

		// Imports the given workflow data into the current workflow
		async importWorkflowData(
			workflowData: IWorkflowToShare,
			source: string,
			importTags = true,
		): Promise<void> {
			// eslint-disable-line @typescript-eslint/default-param-last
			// If it is JSON check if it looks on the first look like data we can use
			if (!workflowData.hasOwnProperty('nodes') || !workflowData.hasOwnProperty('connections')) {
				return;
			}

			try {
				const nodeIdMap: { [prev: string]: string } = {};
				if (workflowData.nodes) {
					// set all new ids when pasting/importing workflows
					workflowData.nodes.forEach((node: INode) => {
						if (node.id) {
							const newId = uuid();
							nodeIdMap[newId] = node.id;
							node.id = newId;
						} else {
							node.id = uuid();
						}
					});
				}

				const currInstanceId = this.rootStore.instanceId;

				const nodeGraph = JSON.stringify(
					TelemetryHelpers.generateNodesGraph(workflowData as IWorkflowBase, this.getNodeTypes(), {
						nodeIdMap,
						sourceInstanceId:
							workflowData.meta && workflowData.meta.instanceId !== currInstanceId
								? workflowData.meta.instanceId
								: '',
					}).nodeGraph,
				);
				if (source === 'paste') {
					this.$telemetry.track('User pasted nodes', {
						workflow_id: this.workflowsStore.workflowId,
						node_graph_string: nodeGraph,
					});
				} else {
					this.$telemetry.track('User imported workflow', {
						source,
						workflow_id: this.workflowsStore.workflowId,
						node_graph_string: nodeGraph,
					});
				}

				// By default we automatically deselect all the currently
				// selected nodes and select the new ones
				this.deselectAllNodes();

				// Fix the node position as it could be totally offscreen
				// and the pasted nodes would so not be directly visible to
				// the user
				this.updateNodePositions(
					workflowData,
					NodeViewUtils.getNewNodePosition(this.nodes, this.lastClickPosition),
				);

				const data = await this.addNodesToWorkflow(workflowData);

				setTimeout(() => {
					data.nodes!.forEach((node: INodeUi) => {
						this.nodeSelectedByName(node.name);
					});
				});

				if (workflowData.pinData) {
					this.workflowsStore.setWorkflowPinData(workflowData.pinData);
				}

				const tagsEnabled = this.settingsStore.areTagsEnabled;
				if (importTags && tagsEnabled && Array.isArray(workflowData.tags)) {
					const allTags = await this.tagsStore.fetchAll();
					const tagNames = new Set(allTags.map((tag) => tag.name));

					const workflowTags = workflowData.tags as ITag[];
					const notFound = workflowTags.filter((tag) => !tagNames.has(tag.name));

					const creatingTagPromises: Array<Promise<ITag>> = [];
					for (const tag of notFound) {
						const creationPromise = this.tagsStore.create(tag.name).then((tag: ITag) => {
							allTags.push(tag);
							return tag;
						});

						creatingTagPromises.push(creationPromise);
					}

					await Promise.all(creatingTagPromises);

					const tagIds = workflowTags.reduce((accu: string[], imported: ITag) => {
						const tag = allTags.find((tag) => tag.name === imported.name);
						if (tag) {
							accu.push(tag.id);
						}

						return accu;
					}, []);

					this.workflowsStore.addWorkflowTagIds(tagIds);
				}
			} catch (error) {
				this.showError(error, this.$locale.baseText('nodeView.showError.importWorkflowData.title'));
			}
		},
		onDragOver(event: DragEvent) {
			event.preventDefault();
		},

		onDrop(event: DragEvent) {
			if (!event.dataTransfer) {
				return;
			}

			const nodeTypeNames = event.dataTransfer.getData('nodeTypeName').split(',');

			if (nodeTypeNames) {
				const mousePosition = this.getMousePositionWithinNodeView(event);

				const nodesToAdd = nodeTypeNames.map((nodeTypeName: string, index: number) => {
					return {
						nodeTypeName,
						position: [
							// If adding more than one node, offset the X position
							mousePosition[0] -
								NodeViewUtils.NODE_SIZE / 2 +
								NodeViewUtils.NODE_SIZE * index * 2 +
								NodeViewUtils.GRID_SIZE,
							mousePosition[1] - NodeViewUtils.NODE_SIZE / 2,
						] as XYPosition,
						dragAndDrop: true,
					};
				});

				this.onAddNode(nodesToAdd, true);
				this.createNodeActive = false;
			}
		},

		nodeDeselectedByName(nodeName: string) {
			const node = this.workflowsStore.getNodeByName(nodeName);
			if (node) {
				this.nodeDeselected(node);
			}
		},

		nodeSelectedByName(nodeName: string, setActive = false, deselectAllOthers?: boolean) {
			if (deselectAllOthers === true) {
				this.deselectAllNodes();
			}

			const node = this.workflowsStore.getNodeByName(nodeName);
			if (node) {
				this.nodeSelected(node);
				this.uiStore.lastSelectedNode = node.name;
				this.uiStore.lastSelectedNodeOutputIndex = null;
				this.canvasStore.lastSelectedConnection = null;
				this.canvasStore.newNodeInsertPosition = null;

				if (setActive) {
					this.ndvStore.activeNodeName = node.name;
				}
			}
		},
		showMaxNodeTypeError(nodeTypeData: INodeTypeDescription) {
			const maxNodes = nodeTypeData.maxNodes;
			this.showMessage({
				title: this.$locale.baseText('nodeView.showMessage.showMaxNodeTypeError.title'),
				message: this.$locale.baseText('nodeView.showMessage.showMaxNodeTypeError.message', {
					adjustToNumber: maxNodes,
					interpolate: { nodeTypeDataDisplayName: nodeTypeData.displayName },
				}),
				type: 'error',
				duration: 0,
			});
		},

		async getNewNodeWithDefaultCredential(nodeTypeData: INodeTypeDescription) {
			let nodeVersion = nodeTypeData.defaultVersion;

			if (nodeVersion === undefined) {
				nodeVersion = Array.isArray(nodeTypeData.version)
					? nodeTypeData.version.slice(-1)[0]
					: nodeTypeData.version;
			}

			const newNodeData: INodeUi = {
				id: uuid(),
				name: nodeTypeData.defaults.name as string,
				type: nodeTypeData.name,
				typeVersion: nodeVersion,
				position: [0, 0],
				parameters: {},
			};

			const credentialPerType =
				nodeTypeData.credentials &&
				nodeTypeData.credentials
					.map((type) => this.credentialsStore.getUsableCredentialByType(type.name))
					.flat();

			if (credentialPerType && credentialPerType.length === 1) {
				const defaultCredential = credentialPerType[0];

				const selectedCredentials = this.credentialsStore.getCredentialById(defaultCredential.id);
				const selected = { id: selectedCredentials.id, name: selectedCredentials.name };
				const credentials = {
					[defaultCredential.type]: selected,
				};

				await this.loadNodesProperties(
					[newNodeData].map((node) => ({ name: node.type, version: node.typeVersion })),
				);
				const nodeType = this.nodeTypesStore.getNodeType(newNodeData.type, newNodeData.typeVersion);
				const nodeParameters = NodeHelpers.getNodeParameters(
					nodeType?.properties || [],
					{},
					true,
					false,
					newNodeData,
				);

				if (nodeTypeData.credentials) {
					const authentication = nodeTypeData.credentials.find(
						(type) => type.name === defaultCredential.type,
					);
					if (authentication?.displayOptions?.hide) {
						return newNodeData;
					}

					const authDisplayOptions = authentication?.displayOptions?.show;
					if (!authDisplayOptions) {
						newNodeData.credentials = credentials;
						return newNodeData;
					}

					if (
						Object.keys(authDisplayOptions).length === 1 &&
						authDisplayOptions['authentication']
					) {
						// ignore complex case when there's multiple dependencies
						newNodeData.credentials = credentials;

						let parameters: { [key: string]: string } = {};
						for (const displayOption of Object.keys(authDisplayOptions)) {
							if (nodeParameters && !nodeParameters[displayOption]) {
								parameters = {};
								newNodeData.credentials = undefined;
								break;
							}
							const optionValue = authDisplayOptions[displayOption]?.[0];
							if (optionValue && typeof optionValue === 'string') {
								parameters[displayOption] = optionValue;
							}
							newNodeData.parameters = {
								...newNodeData.parameters,
								...parameters,
							};
						}
					}
				}
			}
			return newNodeData;
		},

		async injectNode(
			nodeTypeName: string,
			options: AddNodeOptions = {},
			showDetail = true,
			trackHistory = false,
			isAutoAdd = false,
		) {
			const nodeTypeData: INodeTypeDescription | null =
				this.nodeTypesStore.getNodeType(nodeTypeName);

			if (nodeTypeData === null) {
				this.showMessage({
					title: this.$locale.baseText('nodeView.showMessage.addNodeButton.title'),
					message: this.$locale.baseText('nodeView.showMessage.addNodeButton.message', {
						interpolate: { nodeTypeName },
					}),
					type: 'error',
				});
				return;
			}

			if (
				nodeTypeData.maxNodes !== undefined &&
				this.getNodeTypeCount(nodeTypeName) >= nodeTypeData.maxNodes
			) {
				this.showMaxNodeTypeError(nodeTypeData);
				return;
			}

			const newNodeData = await this.getNewNodeWithDefaultCredential(nodeTypeData);

			// when pulling new connection from node or injecting into a connection
			const lastSelectedNode = this.lastSelectedNode;

			if (options.position) {
				newNodeData.position = NodeViewUtils.getNewNodePosition(
					this.canvasStore.getNodesWithPlaceholderNode(),
					options.position,
				);
			} else if (lastSelectedNode) {
				const lastSelectedConnection = this.canvasStore.lastSelectedConnection;
				if (lastSelectedConnection) {
					// set when injecting into a connection
					const [diffX] = NodeViewUtils.getConnectorLengths(lastSelectedConnection);
					if (diffX <= NodeViewUtils.MAX_X_TO_PUSH_DOWNSTREAM_NODES) {
						this.pushDownstreamNodes(
							lastSelectedNode.name,
							NodeViewUtils.PUSH_NODES_OFFSET,
							trackHistory,
						);
					}
				}

				// set when pulling connections
				if (this.canvasStore.newNodeInsertPosition) {
					newNodeData.position = NodeViewUtils.getNewNodePosition(this.nodes, [
						this.canvasStore.newNodeInsertPosition[0] + NodeViewUtils.GRID_SIZE,
						this.canvasStore.newNodeInsertPosition[1] - NodeViewUtils.NODE_SIZE / 2,
					]);
					this.canvasStore.newNodeInsertPosition = null;
				} else {
					let yOffset = 0;

					if (lastSelectedConnection) {
						const sourceNodeType = this.nodeTypesStore.getNodeType(
							lastSelectedNode.type,
							lastSelectedNode.typeVersion,
						);
						const offsets = [
							[-100, 100],
							[-140, 0, 140],
							[-240, -100, 100, 240],
						];
						if (sourceNodeType && sourceNodeType.outputs.length > 1) {
							const offset = offsets[sourceNodeType.outputs.length - 2];
							const sourceOutputIndex = lastSelectedConnection.__meta
								? lastSelectedConnection.__meta.sourceOutputIndex
								: 0;
							yOffset = offset[sourceOutputIndex];
						}
					}

					// If a node is active then add the new node directly after the current one
					newNodeData.position = NodeViewUtils.getNewNodePosition(
						this.nodes,
						[
							lastSelectedNode.position[0] + NodeViewUtils.PUSH_NODES_OFFSET,
							lastSelectedNode.position[1] + yOffset,
						],
						[100, 0],
					);
				}
			} else {
				// If added node is a trigger and it's the first one added to the canvas
				// we place it at canvasAddButtonPosition to replace the canvas add button
				const position =
					this.nodeTypesStore.isTriggerNode(nodeTypeName) && !this.containsTrigger
						? this.canvasStore.canvasAddButtonPosition
						: // If no node is active find a free spot
						  (this.lastClickPosition as XYPosition);

				newNodeData.position = NodeViewUtils.getNewNodePosition(this.nodes, position);
			}

			const localizedName = this.locale.localizeNodeName(newNodeData.name, newNodeData.type);

			newNodeData.name = this.uniqueNodeName(localizedName);

			if (nodeTypeData.webhooks && nodeTypeData.webhooks.length) {
				newNodeData.webhookId = uuid();
			}

			await this.addNodes([newNodeData], undefined, trackHistory);
			this.workflowsStore.setNodePristine(newNodeData.name, true);

			this.uiStore.stateIsDirty = true;

			if (nodeTypeName === STICKY_NODE_TYPE) {
				this.$telemetry.trackNodesPanel('nodeView.addSticky', {
					workflow_id: this.workflowsStore.workflowId,
				});
			} else {
				void this.$externalHooks().run('nodeView.addNodeButton', { nodeTypeName });
				useSegment().trackAddedTrigger(nodeTypeName);
				const trackProperties: ITelemetryTrackProperties = {
					node_type: nodeTypeName,
					is_auto_add: isAutoAdd,
					workflow_id: this.workflowsStore.workflowId,
					drag_and_drop: options.dragAndDrop,
				};

				if (lastSelectedNode) {
					trackProperties.input_node_type = lastSelectedNode.type;
				}

				this.$telemetry.trackNodesPanel('nodeView.addNodeButton', trackProperties);
			}

			// Automatically deselect all nodes and select the current one and also active
			// current node. But only if it's added manually by the user (not by undo/redo mechanism)
			if (trackHistory) {
				this.deselectAllNodes();
				setTimeout(() => {
					this.nodeSelectedByName(
						newNodeData.name,
						showDetail && nodeTypeName !== STICKY_NODE_TYPE,
					);
				});
			}

			return newNodeData;
		},
		getConnection(
			sourceNodeName: string,
			sourceNodeOutputIndex: number,
			targetNodeName: string,
			targetNodeOuputIndex: number,
		): IConnection | undefined {
			const nodeConnections = (
				this.workflowsStore.outgoingConnectionsByNodeName(sourceNodeName) as INodeConnections
			).main;
			if (nodeConnections) {
				const connections: IConnection[] | null = nodeConnections[sourceNodeOutputIndex];

				if (connections) {
					return connections.find(
						(connection: IConnection) =>
							connection.node === targetNodeName && connection.index === targetNodeOuputIndex,
					);
				}
			}

			return undefined;
		},
		connectTwoNodes(
			sourceNodeName: string,
			sourceNodeOutputIndex: number,
			targetNodeName: string,
			targetNodeOuputIndex: number,
		) {
			this.uiStore.stateIsDirty = true;

			if (
				this.getConnection(
					sourceNodeName,
					sourceNodeOutputIndex,
					targetNodeName,
					targetNodeOuputIndex,
				)
			) {
				return;
			}

			const connectionData = [
				{
					node: sourceNodeName,
					type: 'main',
					index: sourceNodeOutputIndex,
				},
				{
					node: targetNodeName,
					type: 'main',
					index: targetNodeOuputIndex,
				},
			] as [IConnection, IConnection];

			this.__addConnection(connectionData);
		},
		async addNode(
			nodeTypeName: string,
			options: AddNodeOptions = {},
			showDetail = true,
			trackHistory = false,
			isAutoAdd = false,
		) {
			if (!this.editAllowedCheck()) {
				return;
			}

			const lastSelectedConnection = this.canvasStore.lastSelectedConnection;
			const lastSelectedNode = this.lastSelectedNode;
			const lastSelectedNodeOutputIndex = this.uiStore.lastSelectedNodeOutputIndex;

			this.historyStore.startRecordingUndo();

			const newNodeData = await this.injectNode(
				nodeTypeName,
				options,
				showDetail,
				trackHistory,
				isAutoAdd,
			);
			if (!newNodeData) {
				return;
			}

			const outputIndex = lastSelectedNodeOutputIndex || 0;

			// If a node is last selected then connect between the active and its child ones
			if (lastSelectedNode) {
				await this.$nextTick();

				if (lastSelectedConnection && lastSelectedConnection.__meta) {
					this.__deleteJSPlumbConnection(lastSelectedConnection, trackHistory);

					const targetNodeName = lastSelectedConnection.__meta.targetNodeName;
					const targetOutputIndex = lastSelectedConnection.__meta.targetOutputIndex;
					this.connectTwoNodes(newNodeData.name, 0, targetNodeName, targetOutputIndex);
				}

				// Connect active node to the newly created one
				this.connectTwoNodes(lastSelectedNode.name, outputIndex, newNodeData.name, 0);
			}
			this.historyStore.stopRecordingUndo();
		},
		insertNodeAfterSelected(info: {
			sourceId: string;
			index: number;
			eventSource: NodeCreatorOpenSource;
			connection?: Connection;
		}) {
			// Get the node and set it as active that new nodes
			// which get created get automatically connected
			// to it.
			const sourceNode = this.workflowsStore.getNodeById(info.sourceId);
			if (!sourceNode) {
				return;
			}

			this.uiStore.lastSelectedNode = sourceNode.name;
			this.uiStore.lastSelectedNodeOutputIndex = info.index;
			this.canvasStore.newNodeInsertPosition = null;

			if (info.connection) {
				this.canvasStore.lastSelectedConnection = info.connection;
			}

			this.onToggleNodeCreator({
				source: info.eventSource,
				createNodeActive: true,
			});
		},
		onEventConnectionAbort(connection: Connection) {
			try {
				if (this.dropPrevented) {
					this.dropPrevented = false;
					return;
				}

				if (this.pullConnActiveNodeName) {
					const sourceNode = this.workflowsStore.getNodeById(connection.parameters.nodeId);
					if (sourceNode) {
						const sourceNodeName = sourceNode.name;
						const outputIndex = connection.parameters.index;

						this.connectTwoNodes(sourceNodeName, outputIndex, this.pullConnActiveNodeName, 0);
						this.pullConnActiveNodeName = null;
						this.dropPrevented = true;
					}
					return;
				}

				this.insertNodeAfterSelected({
					sourceId: connection.parameters.nodeId,
					index: connection.parameters.index,
					eventSource: NODE_CREATOR_OPEN_SOURCES.NODE_CONNECTION_DROP,
				});
			} catch (e) {
				console.error(e); // eslint-disable-line no-console
			}
		},
		onInterceptBeforeDrop(info: BeforeDropParams) {
			try {
				const sourceInfo = info.connection.endpoints[0].parameters;
				const targetInfo = info.dropEndpoint.parameters;

				const sourceNodeName = this.workflowsStore.getNodeById(sourceInfo.nodeId)?.name || '';
				const targetNodeName = this.workflowsStore.getNodeById(targetInfo.nodeId)?.name || '';

				// check for duplicates
				if (
					this.getConnection(sourceNodeName, sourceInfo.index, targetNodeName, targetInfo.index)
				) {
					this.dropPrevented = true;
					this.pullConnActiveNodeName = null;
					return false;
				}

				return true;
			} catch (e) {
				console.error(e); // eslint-disable-line no-console
				return true;
			}
		},
		onEventConnection(info: ConnectionEstablishedParams) {
			try {
				const sourceInfo = info.sourceEndpoint.parameters;
				const targetInfo = info.targetEndpoint.parameters;

				const sourceNodeName = this.workflowsStore.getNodeById(sourceInfo.nodeId)?.name;
				const targetNodeName = this.workflowsStore.getNodeById(targetInfo.nodeId)?.name;

				if (sourceNodeName && targetNodeName) {
					info.connection.__meta = {
						sourceNodeName,
						sourceOutputIndex: sourceInfo.index,
						targetNodeName,
						targetOutputIndex: targetInfo.index,
					};
				}

				NodeViewUtils.resetConnection(info.connection);
				NodeViewUtils.moveBackInputLabelPosition(info.targetEndpoint);

				const connectionData: [IConnection, IConnection] = [
					{
						node: sourceNodeName,
						type: sourceInfo.type,
						index: sourceInfo.index,
					},
					{
						node: targetNodeName,
						type: targetInfo.type,
						index: targetInfo.index,
					},
				];

				this.dropPrevented = true;
				this.workflowsStore.addConnection({ connection: connectionData });
				this.uiStore.stateIsDirty = true;
				if (!this.suspendRecordingDetachedConnections) {
					this.historyStore.pushCommandToUndo(new AddConnectionCommand(connectionData));
				}
				if (!this.isReadOnlyRoute && !this.readOnlyEnv) {
					NodeViewUtils.addConnectionActionsOverlay(
						info.connection,
						() => {
							this.activeConnection = null;
							this.__deleteJSPlumbConnection(info.connection);
						},
						() => {
							this.insertNodeAfterSelected({
								sourceId: info.sourceEndpoint.parameters.nodeId,
								index: sourceInfo.index,
								connection: info.connection,
								eventSource: NODE_CREATOR_OPEN_SOURCES.NODE_CONNECTION_ACTION,
							});
						},
					);
					setTimeout(() => {
						NodeViewUtils.addConnectionTestData(
							info.source,
							info.target,
							'canvas' in info.connection.connector
								? (info.connection.connector.canvas as HTMLElement)
								: undefined,
						);
					}, 0);
				}
			} catch (e) {
				console.error(e); // eslint-disable-line no-console
			}
		},
		onDragMove() {
			this.instance?.connections.forEach((connection) => {
				NodeViewUtils.showOrHideItemsLabel(connection);
				NodeViewUtils.showOrHideMidpointArrow(connection);

				Object.values(connection.overlays).forEach((overlay) => {
					if (!overlay.canvas) return;
					this.instance?.repaint(overlay.canvas);
				});
			});
		},
		onConnectionMouseOver(connection: Connection) {
			try {
				if (this.exitTimer !== undefined) {
					clearTimeout(this.exitTimer);
					this.exitTimer = undefined;
				}

				if (
					this.isReadOnlyRoute ||
					this.readOnlyEnv ||
					this.enterTimer ||
					!connection ||
					connection === this.activeConnection
				)
					return;

				if (this.activeConnection) NodeViewUtils.hideConnectionActions(this.activeConnection);

				this.enterTimer = setTimeout(() => {
					this.enterTimer = undefined;
					if (connection) {
						NodeViewUtils.showConnectionActions(connection);
						this.activeConnection = connection;
					}
				}, 150);
			} catch (e) {
				console.error(e); // eslint-disable-line no-console
			}
		},
		onConnectionMouseOut(connection: Connection) {
			try {
				if (this.exitTimer) return;

				if (this.enterTimer) {
					clearTimeout(this.enterTimer);
					this.enterTimer = undefined;
				}

				if (
					this.isReadOnlyRoute ||
					this.readOnlyEnv ||
					!connection ||
					this.activeConnection?.id !== connection.id
				)
					return;

				this.exitTimer = setTimeout(() => {
					this.exitTimer = undefined;

					if (connection && this.activeConnection === connection) {
						NodeViewUtils.hideConnectionActions(this.activeConnection);
						this.activeConnection = null;
					}
				}, 500);
			} catch (e) {
				console.error(e); // eslint-disable-line no-console
			}
		},
		onConnectionMoved(info: ConnectionMovedParams) {
			try {
				// When a connection gets moved from one node to another it for some reason
				// calls the "connection" event but not the "connectionDetached" one. So we listen
				// additionally to the "connectionMoved" event and then only delete the existing connection.

				NodeViewUtils.resetInputLabelPosition(info.connection);

				const sourceInfo = info.connection.parameters;
				const targetInfo = info.originalEndpoint.parameters;

				const connectionInfo = [
					{
						node: this.workflowsStore.getNodeById(sourceInfo.nodeId)?.name || '',
						type: sourceInfo.type,
						index: sourceInfo.index,
					},
					{
						node: this.workflowsStore.getNodeById(targetInfo.nodeId)?.name || '',
						type: targetInfo.type,
						index: targetInfo.index,
					},
				] as [IConnection, IConnection];

				this.__removeConnection(connectionInfo, false);
			} catch (e) {
				console.error(e); // eslint-disable-line no-console
			}
		},
		onEndpointMouseOver(endpoint: Endpoint, mouse) {
			// This event seems bugged. It gets called constantly even when the mouse is not over the endpoint
			// if the endpoint has a connection attached to it. So we need to check if the mouse is actually over
			// the endpoint.
			if (!endpoint.isTarget || mouse.target !== endpoint.endpoint.canvas) return;
			this.instance.setHover(endpoint, true);
		},
		onEndpointMouseOut(endpoint: Endpoint) {
			if (!endpoint.isTarget) return;
			this.instance.setHover(endpoint, false);
		},
		async onConnectionDetached(info: ConnectionDetachedParams) {
			try {
				const connectionInfo: [IConnection, IConnection] | null = getConnectionInfo(info);
				NodeViewUtils.resetInputLabelPosition(info.targetEndpoint);
				info.connection.removeOverlays();
				this.__removeConnectionByConnectionInfo(info, false, false);

				if (this.pullConnActiveNodeName) {
					// establish new connection when dragging connection from one node to another
					this.historyStore.startRecordingUndo();
					const sourceNode = this.workflowsStore.getNodeById(info.connection.parameters.nodeId);
					const sourceNodeName = sourceNode.name;
					const outputIndex = info.connection.parameters.index;

					if (connectionInfo) {
						this.historyStore.pushCommandToUndo(new RemoveConnectionCommand(connectionInfo));
					}
					this.connectTwoNodes(sourceNodeName, outputIndex, this.pullConnActiveNodeName, 0);
					this.pullConnActiveNodeName = null;
					await this.$nextTick();
					this.historyStore.stopRecordingUndo();
				} else if (
					!this.historyStore.bulkInProgress &&
					!this.suspendRecordingDetachedConnections &&
					connectionInfo
				) {
					// Ff connection being detached by user, save this in history
					// but skip if it's detached as a side effect of bulk undo/redo or node rename process
					const removeCommand = new RemoveConnectionCommand(connectionInfo, this);
					this.historyStore.pushCommandToUndo(removeCommand);
				}
			} catch (e) {
				console.error(e); // eslint-disable-line no-console
			}
		},
		onConnectionDrag(connection: Connection) {
			// The overlays are visible by default so we need to hide the midpoint arrow
			// manually
			connection.overlays['midpoint-arrow']?.setVisible(false);
			try {
				this.pullConnActiveNodeName = null;
				this.pullConnActive = true;
				this.canvasStore.newNodeInsertPosition = null;
				NodeViewUtils.resetConnection(connection);

				const nodes = [...document.querySelectorAll('.node-wrapper')];

				const onMouseMove = (e: MouseEvent | TouchEvent) => {
					if (!connection) {
						return;
					}

					const element = document.querySelector('.jtk-endpoint.jtk-drag-hover');
					if (element) {
						const endpoint = element.jtk.endpoint;
						NodeViewUtils.showDropConnectionState(connection, endpoint);
						return;
					}

					const inputMargin = 24;
					const intersecting = nodes.find((element: Element) => {
						const { top, left, right, bottom } = element.getBoundingClientRect();
						const [x, y] = NodeViewUtils.getMousePosition(e);
						if (top <= y && bottom >= y && left - inputMargin <= x && right >= x) {
							const nodeName = (element as HTMLElement).dataset['name'] as string;
							const node = this.workflowsStore.getNodeByName(nodeName) as INodeUi | null;
							if (node) {
								const nodeType = this.nodeTypesStore.getNodeType(node.type, node.typeVersion);
								if (nodeType && nodeType.inputs && nodeType.inputs.length === 1) {
									this.pullConnActiveNodeName = node.name;
									const endpointUUID = this.getInputEndpointUUID(nodeName, 0);
									if (endpointUUID) {
										const endpoint = this.instance?.getEndpoint(endpointUUID);

										NodeViewUtils.showDropConnectionState(connection, endpoint);

										return true;
									}
								}
							}
						}

						return false;
					});

					if (!intersecting) {
						NodeViewUtils.showPullConnectionState(connection);
						this.pullConnActiveNodeName = null;
					}
				};

				const onMouseUp = (e: MouseEvent | TouchEvent) => {
					this.pullConnActive = false;
					this.canvasStore.newNodeInsertPosition = this.getMousePositionWithinNodeView(e);
					NodeViewUtils.resetConnectionAfterPull(connection);
					window.removeEventListener('mousemove', onMouseMove);
					window.removeEventListener('mouseup', onMouseUp);
				};

				window.addEventListener('mousemove', onMouseMove);
				window.addEventListener('touchmove', onMouseMove);
				window.addEventListener('mouseup', onMouseUp);
				window.addEventListener('touchend', onMouseMove);
			} catch (e) {
				console.error(e); // eslint-disable-line no-console
			}
		},
		onConnectionDragAbortDetached(connection: Connection) {
			Object.values(this.instance?.endpointsByElement)
				.flatMap((endpoints) => Object.values(endpoints))
				.filter((endpoint) => endpoint.endpoint.type === 'N8nPlus')
				.forEach((endpoint) => setTimeout(() => endpoint.instance.revalidate(endpoint.element), 0));
		},
		onPlusEndpointClick(endpoint: Endpoint) {
			if (endpoint && endpoint.__meta) {
				this.insertNodeAfterSelected({
					sourceId: endpoint.__meta.nodeId,
					index: endpoint.__meta.index,
					eventSource: NODE_CREATOR_OPEN_SOURCES.PLUS_ENDPOINT,
				});
			}
		},
		bindCanvasEvents() {
			this.instance.bind(EVENT_CONNECTION_ABORT, this.onEventConnectionAbort);

			this.instance.bind(INTERCEPT_BEFORE_DROP, this.onInterceptBeforeDrop);

			this.instance.bind(EVENT_CONNECTION, this.onEventConnection);

			this.instance.bind(EVENT_DRAG_MOVE, this.onDragMove);
			this.instance.bind(EVENT_CONNECTION_MOUSEOVER, this.onConnectionMouseOver);
			this.instance.bind(EVENT_CONNECTION_MOUSEOUT, this.onConnectionMouseOut);

			this.instance.bind(EVENT_CONNECTION_MOVED, this.onConnectionMoved);
			this.instance.bind(EVENT_ENDPOINT_MOUSEOVER, this.onEndpointMouseOver);
			this.instance.bind(EVENT_ENDPOINT_MOUSEOUT, this.onEndpointMouseOut);
			this.instance.bind(EVENT_CONNECTION_DETACHED, this.onConnectionDetached);
			this.instance.bind(EVENT_CONNECTION_DRAG, this.onConnectionDrag);
			this.instance.bind(
				[EVENT_CONNECTION_DRAG, EVENT_CONNECTION_ABORT, EVENT_CONNECTION_DETACHED],
				this.onConnectionDragAbortDetached,
			);
			this.instance.bind(EVENT_PLUS_ENDPOINT_CLICK, this.onPlusEndpointClick);
		},
		unbindCanvasEvents() {
			this.instance.unbind(EVENT_CONNECTION_ABORT, this.onEventConnectionAbort);

			this.instance.unbind(INTERCEPT_BEFORE_DROP, this.onInterceptBeforeDrop);

			this.instance.unbind(EVENT_CONNECTION, this.onEventConnection);

			this.instance.unbind(EVENT_DRAG_MOVE, this.onDragMove);
			this.instance.unbind(EVENT_CONNECTION_MOUSEOVER, this.onConnectionMouseOver);
			this.instance.unbind(EVENT_CONNECTION_MOUSEOUT, this.onConnectionMouseOut);

			this.instance.unbind(EVENT_CONNECTION_MOVED, this.onConnectionMoved);
			this.instance.unbind(EVENT_ENDPOINT_MOUSEOVER, this.onEndpointMouseOver);
			this.instance.unbind(EVENT_ENDPOINT_MOUSEOUT, this.onEndpointMouseOut);
			this.instance.unbind(EVENT_CONNECTION_DETACHED, this.onConnectionDetached);
			this.instance.unbind(EVENT_CONNECTION_DRAG, this.onConnectionDrag);

			this.instance.unbind(EVENT_CONNECTION_DRAG, this.onConnectionDragAbortDetached);
			this.instance.unbind(EVENT_CONNECTION_ABORT, this.onConnectionDragAbortDetached);
			this.instance.unbind(EVENT_CONNECTION_DETACHED, this.onConnectionDragAbortDetached);
			this.instance.unbind(EVENT_PLUS_ENDPOINT_CLICK, this.onPlusEndpointClick);

			// Get all the endpoints and unbind the events
			const elements = this.instance.getManagedElements();
			for (const element of Object.values(elements)) {
				const endpoints = element.endpoints;
				for (const endpoint of endpoints || []) {
					const endpointInstance = endpoint?.endpoint;
					if (endpointInstance && endpointInstance.type === N8nPlusEndpointType) {
						(endpointInstance as N8nPlusEndpoint).unbindEvents();
					}
				}
			}
		},
		onBeforeUnload(e) {
			if (this.isDemo || window.preventNodeViewBeforeUnload) {
				return;
			} else if (this.uiStore.stateIsDirty) {
				const confirmationMessage = this.$locale.baseText(
					'nodeView.itLooksLikeYouHaveBeenEditingSomething',
				);
				(e || window.event).returnValue = confirmationMessage; //Gecko + IE
				return confirmationMessage; //Gecko + Webkit, Safari, Chrome etc.
			} else {
				this.startLoading(this.$locale.baseText('nodeView.redirecting'));
				return;
			}
		},
		async newWorkflow(): Promise<void> {
			this.startLoading();
			this.resetWorkspace();
			this.workflowData = await this.workflowsStore.getNewWorkflowData();
			this.workflowsStore.currentWorkflowExecutions = [];
			this.workflowsStore.activeWorkflowExecution = null;

			this.uiStore.stateIsDirty = false;
			this.canvasStore.setZoomLevel(1, [0, 0]);
			await this.tryToAddWelcomeSticky();
			this.uiStore.nodeViewInitialized = true;
			this.historyStore.reset();
			this.workflowsStore.activeWorkflowExecution = null;
			this.stopLoading();
		},
		async tryToAddWelcomeSticky(): Promise<void> {
			const newWorkflow = this.workflowData;
			this.canvasStore.zoomToFit();
		},
		async initView(): Promise<void> {
			if (this.$route.params.action === 'workflowSave') {
				// In case the workflow got saved we do not have to run init
				// as only the route changed but all the needed data is already loaded
				this.uiStore.stateIsDirty = false;
				return;
			}
			if (this.blankRedirect) {
				this.blankRedirect = false;
			} else if (this.$route.name === VIEWS.TEMPLATE_IMPORT) {
				const templateId = this.$route.params.id;
				await this.openWorkflowTemplate(templateId);
			} else {
				if (this.uiStore.stateIsDirty && !this.readOnlyEnv) {
					const confirmModal = await this.confirm(
						this.$locale.baseText('generic.unsavedWork.confirmMessage.message'),
						{
							title: this.$locale.baseText('generic.unsavedWork.confirmMessage.headline'),
							type: 'warning',
							confirmButtonText: this.$locale.baseText(
								'generic.unsavedWork.confirmMessage.confirmButtonText',
							),
							cancelButtonText: this.$locale.baseText(
								'generic.unsavedWork.confirmMessage.cancelButtonText',
							),
							showClose: true,
						},
					);
					if (confirmModal === MODAL_CONFIRM) {
						const saved = await this.saveCurrentWorkflow();
						if (saved) await this.settingsStore.fetchPromptsData();
					} else if (confirmModal === MODAL_CLOSE) {
						return;
					}
				}
				// Load a workflow
				let workflowId = null as string | null;
				if (this.$route.params.name) {
					workflowId = this.$route.params.name;
				}
				if (workflowId !== null) {
					let workflow: IWorkflowDb | undefined = undefined;
					try {
						workflow = await this.workflowsStore.fetchWorkflow(workflowId);
					} catch (error) {
						this.showError(error, this.$locale.baseText('openWorkflow.workflowNotFoundError'));

						void this.$router.push({
							name: VIEWS.NEW_WORKFLOW,
						});
					}

					if (workflow) {
						this.titleSet(workflow.name, 'IDLE');
						// Open existing workflow
						await this.openWorkflow(workflow);
					}
				} else if (this.$route.meta?.nodeView === true) {
					// Create new workflow
					await this.newWorkflow();
				}
			}
			this.historyStore.reset();
			this.uiStore.nodeViewInitialized = true;
			document.addEventListener('keydown', this.keyDown);
			document.addEventListener('keyup', this.keyUp);

			window.addEventListener('beforeunload', this.onBeforeUnload);
		},
		getOutputEndpointUUID(nodeName: string, index: number): string | null {
			const node = this.workflowsStore.getNodeByName(nodeName);
			if (!node) {
				return null;
			}

			return NodeViewUtils.getOutputEndpointUUID(node.id, index);
		},
		getInputEndpointUUID(nodeName: string, index: number) {
			const node = this.workflowsStore.getNodeByName(nodeName);
			if (!node) {
				return null;
			}

			return NodeViewUtils.getInputEndpointUUID(node.id, index);
		},
		__addConnection(connection: [IConnection, IConnection]) {
			const outputUuid = this.getOutputEndpointUUID(connection[0].node, connection[0].index);
			const inputUuid = this.getInputEndpointUUID(connection[1].node, connection[1].index);
			if (!outputUuid || !inputUuid) {
				return;
			}

			const uuid: [string, string] = [outputUuid, inputUuid];
			// Create connections in DOM
			this.instance?.connect({
				uuids: uuid,
				detachable: !this.isReadOnlyRoute && !this.readOnlyEnv,
			});

			setTimeout(() => {
				this.addPinDataConnections(this.workflowsStore.pinData);
			});
		},
		__removeConnection(connection: [IConnection, IConnection], removeVisualConnection = false) {
			if (removeVisualConnection) {
				const sourceNode = this.workflowsStore.getNodeByName(connection[0].node);
				const targetNode = this.workflowsStore.getNodeByName(connection[1].node);

				if (!sourceNode || !targetNode) {
					return;
				}
				const connections = this.instance?.getConnections({
					source: sourceNode.id,
					target: targetNode.id,
				});

				connections.forEach((connectionInstance: Connection) => {
					if (connectionInstance.__meta) {
						// Only delete connections from specific indexes (if it can be determined by meta)
						if (
							connectionInstance.__meta.sourceOutputIndex === connection[0].index &&
							connectionInstance.__meta.targetOutputIndex === connection[1].index
						) {
							this.__deleteJSPlumbConnection(connectionInstance);
						}
					} else {
						this.__deleteJSPlumbConnection(connectionInstance);
					}
				});
			}

			this.workflowsStore.removeConnection({ connection });
		},
		__deleteJSPlumbConnection(connection: Connection, trackHistory = false) {
			// Make sure to remove the overlay else after the second move
			// it visibly stays behind free floating without a connection.
			connection.removeOverlays();

			this.pullConnActiveNodeName = null; // prevent new connections when connectionDetached is triggered
			this.instance?.deleteConnection(connection); // on delete, triggers connectionDetached event which applies mutation to store
			if (trackHistory && connection.__meta) {
				const connectionData: [IConnection, IConnection] = [
					{
						index: connection.__meta?.sourceOutputIndex,
						node: connection.__meta.sourceNodeName,
						type: 'main',
					},
					{
						index: connection.__meta?.targetOutputIndex,
						node: connection.__meta.targetNodeName,
						type: 'main',
					},
				];
				const removeCommand = new RemoveConnectionCommand(connectionData, this);
				this.historyStore.pushCommandToUndo(removeCommand);
			}
		},
		__removeConnectionByConnectionInfo(info, removeVisualConnection = false, trackHistory = false) {
			const connectionInfo: [IConnection, IConnection] | null = getConnectionInfo(info);

			if (connectionInfo) {
				if (removeVisualConnection) {
					this.__deleteJSPlumbConnection(info.connection, trackHistory);
				} else if (trackHistory) {
					this.historyStore.pushCommandToUndo(new RemoveConnectionCommand(connectionInfo));
				}
				this.workflowsStore.removeConnection({ connection: connectionInfo });
			}
		},
		async duplicateNode(nodeName: string) {
			if (!this.editAllowedCheck()) {
				return;
			}
			const node = this.workflowsStore.getNodeByName(nodeName);

			if (node) {
				const nodeTypeData = this.nodeTypesStore.getNodeType(node.type, node.typeVersion);

				if (
					nodeTypeData &&
					nodeTypeData.maxNodes !== undefined &&
					this.getNodeTypeCount(node.type) >= nodeTypeData.maxNodes
				) {
					this.showMaxNodeTypeError(nodeTypeData);
					return;
				}

				// Deep copy the data so that data on lower levels of the node-properties do
				// not share objects
				const newNodeData = deepCopy(this.getNodeDataToSave(node));
				newNodeData.id = uuid();

				const localizedName = this.locale.localizeNodeName(newNodeData.name, newNodeData.type);

				newNodeData.name = this.uniqueNodeName(localizedName);

				newNodeData.position = NodeViewUtils.getNewNodePosition(
					this.nodes,
					[node.position[0], node.position[1] + 140],
					[0, 140],
				);

				if (newNodeData.webhookId) {
					// Make sure that the node gets a new unique webhook-ID
					newNodeData.webhookId = uuid();
				}

				if (
					newNodeData.credentials &&
					this.settingsStore.isEnterpriseFeatureEnabled(EnterpriseEditionFeature.Sharing)
				) {
					const usedCredentials = this.workflowsStore.usedCredentials;
					newNodeData.credentials = Object.fromEntries(
						Object.entries(newNodeData.credentials).filter(([_, credential]) => {
							return (
								credential.id &&
								(!usedCredentials[credential.id] ||
									usedCredentials[credential.id]?.currentUserHasAccess)
							);
						}),
					);
				}

				await this.addNodes([newNodeData], [], true);

				const pinData = this.workflowsStore.pinDataByNodeName(nodeName);
				if (pinData) {
					this.workflowsStore.pinData({
						node: newNodeData,
						data: pinData,
					});
				}

				this.uiStore.stateIsDirty = true;

				// Automatically deselect all nodes and select the current one and also active
				// current node
				this.deselectAllNodes();
				setTimeout(() => {
					this.nodeSelectedByName(newNodeData.name, false);
				});

				this.$telemetry.track('User duplicated node', {
					node_type: node.type,
					workflow_id: this.workflowsStore.workflowId,
				});
			}
		},
		getJSPlumbConnection(
			sourceNodeName: string,
			sourceOutputIndex: number,
			targetNodeName: string,
			targetInputIndex: number,
		): Connection | undefined {
			const sourceNode = this.workflowsStore.getNodeByName(sourceNodeName);
			const targetNode = this.workflowsStore.getNodeByName(targetNodeName);
			if (!sourceNode || !targetNode) {
				return;
			}

			const sourceId = sourceNode.id;
			const targetId = targetNode.id;

			const sourceEndpoint = NodeViewUtils.getOutputEndpointUUID(sourceId, sourceOutputIndex);
			const targetEndpoint = NodeViewUtils.getInputEndpointUUID(targetId, targetInputIndex);

			// @ts-ignore
			const connections = this.instance?.getConnections({
				source: sourceId,
				target: targetId,
			}) as Connection[];

			return connections.find((connection: Connection) => {
				const uuids = connection.getUuids();
				return uuids[0] === sourceEndpoint && uuids[1] === targetEndpoint;
			});
		},
		getJSPlumbEndpoints(nodeName: string): Endpoint[] {
			const node = this.workflowsStore.getNodeByName(nodeName);
			const nodeEl = this.instance.getManagedElement(node?.id);

			const endpoints = this.instance?.getEndpoints(nodeEl);
			return endpoints;
		},
		getPlusEndpoint(nodeName: string, outputIndex: number): Endpoint | undefined {
			const endpoints = this.getJSPlumbEndpoints(nodeName);
			return endpoints.find(
				(endpoint: Endpoint) =>
					// @ts-ignore
					endpoint.endpoint.type === 'N8nPlus' && endpoint?.__meta?.index === outputIndex,
			);
		},
		getIncomingOutgoingConnections(nodeName: string): {
			incoming: Connection[];
			outgoing: Connection[];
		} {
			const node = this.workflowsStore.getNodeByName(nodeName);

			if (node) {
				// @ts-ignore
				const outgoing = this.instance?.getConnections({
					source: node.id,
				});

				// @ts-ignore
				const incoming = this.instance?.getConnections({
					target: node.id,
				}) as Connection[];

				return {
					incoming,
					outgoing,
				};
			}
			return { incoming: [], outgoing: [] };
		},
		onNodeMoved(node: INodeUi) {
			const { incoming, outgoing } = this.getIncomingOutgoingConnections(node.name);

			[...incoming, ...outgoing].forEach((connection: Connection) => {
				NodeViewUtils.showOrHideMidpointArrow(connection);
				NodeViewUtils.showOrHideItemsLabel(connection);
			});
		},
		onNodeRun({
			name,
			data,
			waiting,
		}: {
			name: string;
			data: ITaskData[] | null;
			waiting: boolean;
		}) {
			const pinData = this.workflowsStore.getPinData;

			if (pinData && pinData[name]) return;

			const sourceNodeName = name;
			const sourceNode = this.workflowsStore.getNodeByName(sourceNodeName);
			const sourceId = sourceNode !== null ? sourceNode.id : '';

			if (data === null || data.length === 0 || waiting) {
				const outgoing = this.instance?.getConnections({
					source: sourceId,
				}) as Connection[];

				outgoing.forEach((connection: Connection) => {
					NodeViewUtils.resetConnection(connection);
				});
				const endpoints = this.getJSPlumbEndpoints(sourceNodeName);
				endpoints.forEach((endpoint: Endpoint) => {
					if (endpoint.endpoint.type === 'N8nPlus') {
						(endpoint.endpoint as N8nPlusEndpoint).clearSuccessOutput();
					}
				});

				return;
			}

			const nodeConnections =
				this.workflowsStore.outgoingConnectionsByNodeName(sourceNodeName).main;
			const outputMap = NodeViewUtils.getOutputSummary(data, nodeConnections || []);

			Object.keys(outputMap).forEach((sourceOutputIndex: string) => {
				Object.keys(outputMap[sourceOutputIndex]).forEach((targetNodeName: string) => {
					Object.keys(outputMap[sourceOutputIndex][targetNodeName]).forEach(
						(targetInputIndex: string) => {
							if (targetNodeName) {
								const connection = this.getJSPlumbConnection(
									sourceNodeName,
									parseInt(sourceOutputIndex, 10),
									targetNodeName,
									parseInt(targetInputIndex, 10),
								);

								if (connection) {
									const output = outputMap[sourceOutputIndex][targetNodeName][targetInputIndex];

									if (output.isArtificialRecoveredEventItem) {
										NodeViewUtils.recoveredConnection(connection);
									} else if ((!output || !output.total) && !output.isArtificialRecoveredEventItem) {
										NodeViewUtils.resetConnection(connection);
									} else {
										NodeViewUtils.addConnectionOutputSuccess(connection, output);
									}
								}
							}

							const endpoint = this.getPlusEndpoint(
								sourceNodeName,
								parseInt(sourceOutputIndex, 10),
							);
							if (endpoint && endpoint.endpoint) {
								const output = outputMap[sourceOutputIndex][NODE_OUTPUT_DEFAULT_KEY][0];

								if (output && output.total > 0) {
									(endpoint.endpoint as N8nPlusEndpoint).setSuccessOutput(
										NodeViewUtils.getRunItemsLabel(output),
									);
								} else {
									(endpoint.endpoint as N8nPlusEndpoint).clearSuccessOutput();
								}
							}
						},
					);
				});
			});
		},
		removeNode(nodeName: string, trackHistory = false, trackBulk = true) {
			if (!this.editAllowedCheck()) {
				return;
			}

			const node = this.workflowsStore.getNodeByName(nodeName);
			if (!node) {
				return;
			}

			if (trackHistory && trackBulk) {
				this.historyStore.startRecordingUndo();
			}

			// "requiredNodeTypes" are also defined in cli/commands/run.ts
			const requiredNodeTypes: string[] = [];

			if (requiredNodeTypes.includes(node.type)) {
				// The node is of the required type so check first
				// if any node of that type would be left when the
				// current one would get deleted.
				let deleteAllowed = false;
				for (const checkNode of this.nodes) {
					if (checkNode.name === node.name) {
						continue;
					}
					if (requiredNodeTypes.includes(checkNode.type)) {
						deleteAllowed = true;
						break;
					}
				}

				if (!deleteAllowed) {
					return;
				}
			}

			if (node.type === STICKY_NODE_TYPE) {
				this.$telemetry.track('User deleted workflow note', {
					workflow_id: this.workflowsStore.workflowId,
					is_welcome_note: node.name === QUICKSTART_NOTE_NAME,
				});
			} else {
				void this.$externalHooks().run('node.deleteNode', { node });
				this.$telemetry.track('User deleted node', {
					node_type: node.type,
					workflow_id: this.workflowsStore.workflowId,
				});
			}

			let waitForNewConnection = false;
			// connect nodes before/after deleted node
			const nodeType = this.nodeTypesStore.getNodeType(node.type, node.typeVersion);
			if (nodeType && nodeType.outputs.length === 1 && nodeType.inputs.length === 1) {
				const { incoming, outgoing } = this.getIncomingOutgoingConnections(node.name);
				if (incoming.length === 1 && outgoing.length === 1) {
					const conn1 = incoming[0];
					const conn2 = outgoing[0];
					if (conn1.__meta && conn2.__meta) {
						waitForNewConnection = true;
						const sourceNodeName = conn1.__meta.sourceNodeName;
						const sourceNodeOutputIndex = conn1.__meta.sourceOutputIndex;
						const targetNodeName = conn2.__meta.targetNodeName;
						const targetNodeOuputIndex = conn2.__meta.targetOutputIndex;

						setTimeout(() => {
							this.connectTwoNodes(
								sourceNodeName,
								sourceNodeOutputIndex,
								targetNodeName,
								targetNodeOuputIndex,
							);

							if (waitForNewConnection) {
								this.instance?.setSuspendDrawing(false, true);
								waitForNewConnection = false;
							}
						}, 100); // just to make it clear to users that this is a new connection
					}
				}
			}

			void nextTick(() => {
				// Suspend drawing
				this.instance?.setSuspendDrawing(true);
				(this.instance?.endpointsByElement[node.id] || [])
					.flat()
					.forEach((endpoint) => this.instance?.deleteEndpoint(endpoint));

				// Remove the connections in data
				this.workflowsStore.removeAllNodeConnection(node);
				this.workflowsStore.removeNode(node);
				this.workflowsStore.clearNodeExecutionData(node.name);

				if (!waitForNewConnection) {
					// Now it can draw again
					this.instance?.setSuspendDrawing(false, true);
				}

				// Remove node from selected index if found in it
				this.uiStore.removeNodeFromSelection(node);
				if (trackHistory) {
					this.historyStore.pushCommandToUndo(new RemoveNodeCommand(node));
				}
			}); // allow other events to finish like drag stop

			if (trackHistory && trackBulk) {
				const recordingTimeout = waitForNewConnection ? 100 : 0;
				setTimeout(() => {
					this.historyStore.stopRecordingUndo();
				}, recordingTimeout);
			}
		},
		valueChanged(parameterData: IUpdateInformation) {
			if (parameterData.name === 'name' && parameterData.oldValue) {
				// The name changed so we have to take care that
				// the connections get changed.
				void this.renameNode(parameterData.oldValue as string, parameterData.value as string);
			}
		},
		async renameNodePrompt(currentName: string) {
			try {
				const promptResponsePromise = this.prompt(
					this.$locale.baseText('nodeView.prompt.newName') + ':',
					this.$locale.baseText('nodeView.prompt.renameNode') + `: ${currentName}`,
					{
						customClass: 'rename-prompt',
						confirmButtonText: this.$locale.baseText('nodeView.prompt.rename'),
						cancelButtonText: this.$locale.baseText('nodeView.prompt.cancel'),
						inputErrorMessage: this.$locale.baseText('nodeView.prompt.invalidName'),
						inputValue: currentName,
					},
				);

				// Wait till it had time to display
				await this.$nextTick();

				// Get the input and select the text in it
				const nameInput = document.querySelector('.rename-prompt .el-input__inner') as
					| HTMLInputElement
					| undefined;
				if (nameInput) {
					nameInput.focus();
					nameInput.select();
				}

				const promptResponse = (await promptResponsePromise) as MessageBoxInputData;

				if (promptResponse?.action !== MODAL_CONFIRM) return;

				await this.renameNode(currentName, promptResponse.value, true);
			} catch (e) {}
		},
		async renameNode(currentName: string, newName: string, trackHistory = false) {
			if (currentName === newName) {
				return;
			}

			this.suspendRecordingDetachedConnections = true;
			if (trackHistory) {
				this.historyStore.startRecordingUndo();
			}

			const activeNodeName = this.activeNode && this.activeNode.name;
			const isActive = activeNodeName === currentName;
			if (isActive) {
				this.renamingActive = true;
			}

			newName = this.uniqueNodeName(newName);

			// Rename the node and update the connections
			const workflow = this.getCurrentWorkflow(true);
			workflow.renameNode(currentName, newName);

			if (trackHistory) {
				this.historyStore.pushCommandToUndo(new RenameNodeCommand(currentName, newName));
			}

			// Update also last selected node and execution data
			this.workflowsStore.renameNodeSelectedAndExecution({ old: currentName, new: newName });

			// Reset all nodes and connections to load the new ones
			this.deleteEveryEndpoint();

			this.workflowsStore.removeAllConnections({ setStateDirty: false });
			this.workflowsStore.removeAllNodes({ removePinData: false, setStateDirty: true });

			// Wait a tick that the old nodes had time to get removed
			await this.$nextTick();

			// Add the new updated nodes
			await this.addNodes(Object.values(workflow.nodes), workflow.connectionsBySourceNode, false);

			// Make sure that the node is selected again
			this.deselectAllNodes();
			this.nodeSelectedByName(newName);

			if (isActive) {
				this.ndvStore.activeNodeName = newName;
				this.renamingActive = false;
			}

			if (trackHistory) {
				this.historyStore.stopRecordingUndo();
			}
			this.suspendRecordingDetachedConnections = false;
		},
		deleteEveryEndpoint() {
			// Check as it does not exist on first load
			if (this.instance) {
				this.instance?.reset();
				Object.values(this.instance?.endpointsByElement)
					.flatMap((endpoint) => endpoint)
					.forEach((endpoint) => endpoint.destroy());

				this.instance.deleteEveryConnection({ fireEvent: true });
			}
		},
		matchCredentials(node: INodeUi) {
			if (!node.credentials) {
				return;
			}
			Object.entries(node.credentials).forEach(
				([nodeCredentialType, nodeCredentials]: [string, INodeCredentialsDetails]) => {
					const credentialOptions = this.credentialsStore.getCredentialsByType(nodeCredentialType);

					// Check if workflows applies old credentials style
					if (typeof nodeCredentials === 'string') {
						nodeCredentials = {
							id: null,
							name: nodeCredentials,
						};
						this.credentialsUpdated = true;
					}

					if (nodeCredentials.id) {
						// Check whether the id is matching with a credential
						const credentialsId = nodeCredentials.id.toString(); // due to a fixed bug in the migration UpdateWorkflowCredentials (just sqlite) we have to cast to string and check later if it has been a number
						const credentialsForId = credentialOptions.find(
							(optionData: ICredentialsResponse) => optionData.id === credentialsId,
						);
						if (credentialsForId) {
							if (
								credentialsForId.name !== nodeCredentials.name ||
								typeof nodeCredentials.id === 'number'
							) {
								node.credentials![nodeCredentialType] = {
									id: credentialsForId.id,
									name: credentialsForId.name,
								};
								this.credentialsUpdated = true;
							}
							return;
						}
					}

					// No match for id found or old credentials type used
					node.credentials![nodeCredentialType] = nodeCredentials;

					// check if only one option with the name would exist
					const credentialsForName = credentialOptions.filter(
						(optionData: ICredentialsResponse) => optionData.name === nodeCredentials.name,
					);

					// only one option exists for the name, take it
					if (credentialsForName.length === 1) {
						node.credentials![nodeCredentialType].id = credentialsForName[0].id;
						this.credentialsUpdated = true;
					}
				},
			);
		},
		async addNodes(nodes: INodeUi[], connections?: IConnections, trackHistory = false) {
			if (!nodes || !nodes.length) {
				return;
			}

			// Before proceeding we must check if all nodes contain the `properties` attribute.
			// Nodes are loaded without this information so we must make sure that all nodes
			// being added have this information.
			await this.loadNodesProperties(
				nodes.map((node) => ({ name: node.type, version: node.typeVersion })),
			);

			// Add the node to the node-list
			let nodeType: INodeTypeDescription | null;
			let foundNodeIssues: INodeIssues | null;
			nodes.forEach((node) => {
				if (!node.id) {
					node.id = uuid();
				}

				nodeType = this.nodeTypesStore.getNodeType(node.type, node.typeVersion);

				// Make sure that some properties always exist
				if (!node.hasOwnProperty('disabled')) {
					node.disabled = false;
				}

				if (!node.hasOwnProperty('parameters')) {
					node.parameters = {};
				}

				// Load the defaul parameter values because only values which differ
				// from the defaults get saved
				if (nodeType !== null) {
					let nodeParameters = null;
					try {
						nodeParameters = NodeHelpers.getNodeParameters(
							nodeType.properties,
							node.parameters,
							true,
							false,
							node,
						);
					} catch (e) {
						console.error(
							this.$locale.baseText('nodeView.thereWasAProblemLoadingTheNodeParametersOfNode') +
								`: "${node.name}"`,
						); // eslint-disable-line no-console
						console.error(e); // eslint-disable-line no-console
					}
					node.parameters = nodeParameters !== null ? nodeParameters : {};

					// if it's a webhook and the path is empty set the UUID as the default path
					if (node.type === WEBHOOK_NODE_TYPE && node.parameters.path === '') {
						node.parameters.path = node.webhookId as string;
					}
				}

				// check and match credentials, apply new format if old is used
				this.matchCredentials(node);

				foundNodeIssues = this.getNodeIssues(nodeType, node);

				if (foundNodeIssues !== null) {
					node.issues = foundNodeIssues;
				}

				this.workflowsStore.addNode(node);
				if (trackHistory) {
					this.historyStore.pushCommandToUndo(new AddNodeCommand(node));
				}
			});

			// Wait for the node to be rendered
			await this.$nextTick();

			// Suspend drawing
			this.instance?.setSuspendDrawing(true);

			// Load the connections
			if (connections !== undefined) {
				let connectionData;
				for (const sourceNode of Object.keys(connections)) {
					for (const type of Object.keys(connections[sourceNode])) {
						for (
							let sourceIndex = 0;
							sourceIndex < connections[sourceNode][type].length;
							sourceIndex++
						) {
							const outwardConnections = connections[sourceNode][type][sourceIndex];
							if (!outwardConnections) {
								continue;
							}
							outwardConnections.forEach((targetData) => {
								connectionData = [
									{
										node: sourceNode,
										type,
										index: sourceIndex,
									},
									{
										node: targetData.node,
										type: targetData.type,
										index: targetData.index,
									},
								] as [IConnection, IConnection];

								this.__addConnection(connectionData);
							});
						}
					}
				}
			}
			// Now it can draw again
			this.instance?.setSuspendDrawing(false, true);
		},
		async addNodesToWorkflow(data: IWorkflowDataUpdate): Promise<IWorkflowDataUpdate> {
			// Because nodes with the same name maybe already exist, it could
			// be needed that they have to be renamed. Also could it be possible
			// that nodes are not allowd to be created because they have a create
			// limit set. So we would then link the new nodes with the already existing ones.
			// In this object all that nodes get saved in the format:
			//   old-name -> new-name
			const nodeNameTable: {
				[key: string]: string;
			} = {};
			const newNodeNames: string[] = [];

			if (!data.nodes) {
				// No nodes to add
				throw new Error(this.$locale.baseText('nodeView.noNodesGivenToAdd'));
			}

			// Get how many of the nodes of the types which have
			// a max limit set already exist
			const nodeTypesCount = this.getNodeTypesMaxCount();

			let oldName: string;
			let newName: string;
			const createNodes: INode[] = [];

			await this.loadNodesProperties(
				data.nodes.map((node) => ({ name: node.type, version: node.typeVersion })),
			);

			data.nodes.forEach((node) => {
				if (nodeTypesCount[node.type] !== undefined) {
					if (nodeTypesCount[node.type].exist >= nodeTypesCount[node.type].max) {
						// Node is not allowed to be created so
						// do not add it to the create list but
						// add the name of the existing node
						// that this one gets linked up instead.
						nodeNameTable[node.name] = nodeTypesCount[node.type].nodeNames[0];
						return;
					} else {
						// Node can be created but increment the
						// counter in case multiple ones are
						// supposed to be created
						nodeTypesCount[node.type].exist += 1;
					}
				}

				oldName = node.name;

				const localized = this.locale.localizeNodeName(node.name, node.type);

				newName = this.uniqueNodeName(localized, newNodeNames);

				newNodeNames.push(newName);
				nodeNameTable[oldName] = newName;

				createNodes.push(node);
			});

			// Get only the connections of the nodes that get created
			const newConnections: IConnections = {};
			const currentConnections = data.connections!;
			const createNodeNames = createNodes.map((node) => node.name);
			let sourceNode, type, sourceIndex, connectionIndex, connectionData;
			for (sourceNode of Object.keys(currentConnections)) {
				if (!createNodeNames.includes(sourceNode)) {
					// Node does not get created so skip output connections
					continue;
				}

				const connection: INodeConnections = {};

				for (type of Object.keys(currentConnections[sourceNode])) {
					connection[type] = [];
					for (
						sourceIndex = 0;
						sourceIndex < currentConnections[sourceNode][type].length;
						sourceIndex++
					) {
						const nodeSourceConnections = [];
						if (currentConnections[sourceNode][type][sourceIndex]) {
							for (
								connectionIndex = 0;
								connectionIndex < currentConnections[sourceNode][type][sourceIndex].length;
								connectionIndex++
							) {
								connectionData = currentConnections[sourceNode][type][sourceIndex][connectionIndex];
								if (!createNodeNames.includes(connectionData.node)) {
									// Node does not get created so skip input connection
									continue;
								}

								nodeSourceConnections.push(connectionData);
								// Add connection
							}
						}
						connection[type].push(nodeSourceConnections);
					}
				}

				newConnections[sourceNode] = connection;
			}

			// Create a workflow with the new nodes and connections that we can use
			// the rename method
			const tempWorkflow: Workflow = this.getWorkflow(createNodes, newConnections);

			// Rename all the nodes of which the name changed
			for (oldName in nodeNameTable) {
				if (oldName === nodeNameTable[oldName]) {
					// Name did not change so skip
					continue;
				}
				tempWorkflow.renameNode(oldName, nodeNameTable[oldName]);
			}

			// Add the nodes with the changed node names, expressions and connections
			this.historyStore.startRecordingUndo();
			await this.addNodes(
				Object.values(tempWorkflow.nodes),
				tempWorkflow.connectionsBySourceNode,
				true,
			);

			this.historyStore.stopRecordingUndo();

			this.uiStore.stateIsDirty = true;

			return {
				nodes: Object.values(tempWorkflow.nodes),
				connections: tempWorkflow.connectionsBySourceNode,
			};
		},
		async getSelectedNodesToSave(): Promise<IWorkflowData> {
			const data: IWorkflowData = {
				nodes: [],
				connections: {},
			};

			// Get data of all the selected noes
			let nodeData;
			const exportNodeNames: string[] = [];

			for (const node of this.uiStore.getSelectedNodes) {
				nodeData = this.getNodeDataToSave(node);
				exportNodeNames.push(node.name);

				data.nodes.push(nodeData);
			}

			// Get only connections of exported nodes and ignore all other ones
			let connectionToKeep,
				connections: INodeConnections,
				type: string,
				connectionIndex: number,
				sourceIndex: number,
				connectionData: IConnection,
				typeConnections: INodeConnections;

			data.nodes.forEach((node) => {
				connections = this.workflowsStore.outgoingConnectionsByNodeName(node.name);
				if (Object.keys(connections).length === 0) {
					return;
				}

				// Keep only the connection to node which get also exported
				typeConnections = {};
				for (type of Object.keys(connections)) {
					for (sourceIndex = 0; sourceIndex < connections[type].length; sourceIndex++) {
						connectionToKeep = [];
						for (
							connectionIndex = 0;
							connectionIndex < connections[type][sourceIndex].length;
							connectionIndex++
						) {
							connectionData = connections[type][sourceIndex][connectionIndex];
							if (exportNodeNames.indexOf(connectionData.node) !== -1) {
								connectionToKeep.push(connectionData);
							}
						}

						if (connectionToKeep.length) {
							if (!typeConnections.hasOwnProperty(type)) {
								typeConnections[type] = [];
							}
							typeConnections[type][sourceIndex] = connectionToKeep;
						}
					}
				}

				if (Object.keys(typeConnections).length) {
					data.connections[node.name] = typeConnections;
				}
			});

			return data;
		},
		resetWorkspace() {
			this.workflowsStore.resetWorkflow();

			this.onToggleNodeCreator({ createNodeActive: false });
			this.nodeCreatorStore.setShowScrim(false);

			// Reset nodes
			this.deleteEveryEndpoint();

			// Make sure that if there is a waiting test-webhook that it gets removed
			if (this.executionWaitingForWebhook) {
				try {
					void this.workflowsStore.removeTestWebhook(this.workflowsStore.workflowId);
				} catch (error) {}
			}
			this.workflowsStore.resetState();
			this.uiStore.removeActiveAction('workflowRunning');

			this.uiStore.resetSelectedNodes();
			this.uiStore.nodeViewOffsetPosition = [0, 0];

			this.credentialsUpdated = false;
		},
		async loadActiveWorkflows(): Promise<void> {
			await this.workflowsStore.fetchActiveWorkflows();
		},
		async loadNodeTypes(): Promise<void> {
			await this.nodeTypesStore.getNodeTypes();
		},
		async loadCredentialTypes(): Promise<void> {
			await this.credentialsStore.fetchCredentialTypes(true);
		},
		async loadCredentials(): Promise<void> {
			await this.credentialsStore.fetchAllCredentials();
		},
		async loadVariables(): Promise<void> {
			await this.environmentsStore.fetchAllVariables();
		},
		async loadNodesProperties(nodeInfos: INodeTypeNameVersion[]): Promise<void> {
			const allNodes: INodeTypeDescription[] = this.nodeTypesStore.allNodeTypes;

			const nodesToBeFetched: INodeTypeNameVersion[] = [];
			allNodes.forEach((node) => {
				const nodeVersions = Array.isArray(node.version) ? node.version : [node.version];
				if (
					!!nodeInfos.find((n) => n.name === node.name && nodeVersions.includes(n.version)) &&
					!node.hasOwnProperty('properties')
				) {
					nodesToBeFetched.push({
						name: node.name,
						version: Array.isArray(node.version) ? node.version.slice(-1)[0] : node.version,
					});
				}
			});

			if (nodesToBeFetched.length > 0) {
				// Only call API if node information is actually missing
				this.startLoading();
				await this.nodeTypesStore.getNodesInformation(nodesToBeFetched);
				this.stopLoading();
			}
		},
		async onPostMessageReceived(message: MessageEvent) {
			try {
				const json = JSON.parse(message.data);
				if (json && json.command === 'openWorkflow') {
					try {
						await this.importWorkflowExact(json);
						this.isExecutionPreview = false;
					} catch (e) {
						if (window.top) {
							window.top.postMessage(
								JSON.stringify({
									command: 'error',
									message: this.$locale.baseText('openWorkflow.workflowImportError'),
								}),
								'*',
							);
						}
						this.showMessage({
							title: this.$locale.baseText('openWorkflow.workflowImportError'),
							message: (e as Error).message,
							type: 'error',
						});
					}
				} else if (json && json.command === 'openExecution') {
					try {
						// If this NodeView is used in preview mode (in iframe) it will not have access to the main app store
						// so everything it needs has to be sent using post messages and passed down to child components
						this.isProductionExecutionPreview = json.executionMode !== 'manual';

						await this.openExecution(json.executionId);
						this.isExecutionPreview = true;
					} catch (e) {
						if (window.top) {
							window.top.postMessage(
								JSON.stringify({
									command: 'error',
									message: this.$locale.baseText('nodeView.showError.openExecution.title'),
								}),
								'*',
							);
						}
						this.showMessage({
							title: this.$locale.baseText('nodeView.showError.openExecution.title'),
							message: (e as Error).message,
							type: 'error',
						});
					}
				} else if (json?.command === 'setActiveExecution') {
					this.workflowsStore.activeWorkflowExecution = json.execution;
				}
			} catch (e) {}
		},
		async onImportWorkflowDataEvent(data: IDataObject) {
			await this.importWorkflowData(data.data as IWorkflowDataUpdate, 'file');
		},
		async onImportWorkflowUrlEvent(data: IDataObject) {
			const workflowData = await this.getWorkflowDataFromUrl(data.url as string);
			if (workflowData !== undefined) {
				await this.importWorkflowData(workflowData, 'url');
			}
		},
		addPinDataConnections(pinData: IPinData) {
			Object.keys(pinData).forEach((nodeName) => {
				const node = this.workflowsStore.getNodeByName(nodeName);
				if (!node) {
					return;
				}

				// @ts-ignore
				const connections = this.instance?.getConnections({
					source: node.id,
				}) as Connection[];

				connections.forEach((connection) => {
					NodeViewUtils.addConnectionOutputSuccess(connection, {
						total: pinData[nodeName].length,
						iterations: 0,
					});
				});
			});
		},
		removePinDataConnections(pinData: IPinData) {
			Object.keys(pinData).forEach((nodeName) => {
				const node = this.workflowsStore.getNodeByName(nodeName);
				if (!node) {
					return;
				}

				// @ts-ignore
				const connections = this.instance?.getConnections({
					source: node.id,
				}) as Connection[];

				this.instance.setSuspendDrawing(true);
				connections.forEach(NodeViewUtils.resetConnection);
				this.instance.setSuspendDrawing(false, true);
			});
		},
		onToggleNodeCreator({
			source,
			createNodeActive,
		}: {
			source?: NodeCreatorOpenSource;
			createNodeActive: boolean;
		}) {
			if (createNodeActive === this.createNodeActive) return;

			// Default to the trigger tab in node creator if there's no trigger node yet
			this.nodeCreatorStore.setSelectedView(
				this.containsTrigger ? REGULAR_NODE_CREATOR_VIEW : TRIGGER_NODE_CREATOR_VIEW,
			);

			this.createNodeActive = createNodeActive;

			const mode =
				this.nodeCreatorStore.selectedView === TRIGGER_NODE_CREATOR_VIEW ? 'trigger' : 'regular';

			if (createNodeActive === true) this.nodeCreatorStore.setOpenSource(source);
			void this.$externalHooks().run('nodeView.createNodeActiveChanged', {
				source,
				mode,
				createNodeActive,
			});
			this.$telemetry.trackNodesPanel('nodeView.createNodeActiveChanged', {
				source,
				mode,
				createNodeActive,
				workflow_id: this.workflowsStore.workflowId,
			});
		},
		onAddNode(
			nodeTypes: Array<{ nodeTypeName: string; position: XYPosition }>,
			dragAndDrop: boolean,
		) {
			nodeTypes.forEach(({ nodeTypeName, position }, index) => {
				const isManualTrigger = nodeTypeName === MANUAL_TRIGGER_NODE_TYPE;
				const openNDV = !isManualTrigger && (nodeTypes.length === 1 || index > 0);
				void this.addNode(
					nodeTypeName,
					{ position, dragAndDrop },
					openNDV,
					true,
					nodeTypes.length > 1 && index < 1,
				);
				if (index === 0) return;
				// If there's more than one node, we want to connect them
				// this has to be done in mutation subscriber to make sure both nodes already
				// exist
				const actionWatcher = this.workflowsStore.$onAction(({ name, after, args }) => {
					if (name === 'addNode' && args[0].type === nodeTypeName) {
						after(() => {
							const lastAddedNode = this.nodes[this.nodes.length - 1];
							const previouslyAddedNode = this.nodes[this.nodes.length - 2];

							void this.$nextTick(() =>
								this.connectTwoNodes(previouslyAddedNode.name, 0, lastAddedNode.name, 0),
							);

							// Position the added node to the right side of the previously added one
							lastAddedNode.position = [
								previouslyAddedNode.position[0] +
									NodeViewUtils.NODE_SIZE * 2 +
									NodeViewUtils.GRID_SIZE,
								previouslyAddedNode.position[1],
							];
							actionWatcher();
						});
					}
				});
			});
		},
		async saveCurrentWorkflowExternal(callback: () => void) {
			await this.saveCurrentWorkflow();
			callback?.();
		},
		setSuspendRecordingDetachedConnections(suspend: boolean) {
			this.suspendRecordingDetachedConnections = suspend;
		},
		onMoveNode({ nodeName, position }: { nodeName: string; position: XYPosition }): void {
			this.workflowsStore.updateNodeProperties({ name: nodeName, properties: { position } });
			const node = this.workflowsStore.getNodeByName(nodeName);
			setTimeout(() => {
				if (node) {
					this.instance?.repaintEverything();
					this.onNodeMoved(node);
				}
			}, 0);
		},
		onRevertAddNode({ node }: { node: INodeUi }): void {
			this.removeNode(node.name, false);
		},
		async onRevertRemoveNode({ node }: { node: INodeUi }): Promise<void> {
			const prevNode = this.workflowsStore.workflow.nodes.find((n) => n.id === node.id);
			if (prevNode) {
				return;
			}
			// For some reason, returning node to canvas with old id
			// makes it's endpoint to render at wrong position
			node.id = uuid();
			await this.addNodes([node]);
		},
		onRevertAddConnection({ connection }: { connection: [IConnection, IConnection] }) {
			this.suspendRecordingDetachedConnections = true;
			this.__removeConnection(connection, true);
			this.suspendRecordingDetachedConnections = false;
		},
		async onRevertRemoveConnection({ connection }: { connection: [IConnection, IConnection] }) {
			this.suspendRecordingDetachedConnections = true;
			this.__addConnection(connection);
			this.suspendRecordingDetachedConnections = false;
		},
		async onRevertNameChange({ currentName, newName }: { currentName: string; newName: string }) {
			await this.renameNode(newName, currentName);
		},
		onRevertEnableToggle({ nodeName, isDisabled }: { nodeName: string; isDisabled: boolean }) {
			const node = this.workflowsStore.getNodeByName(nodeName);
			if (node) {
				this.disableNodes([node]);
			}
		},
		onPageShow(e: PageTransitionEvent) {
			// Page was restored from the bfcache (back-forward cache)
			if (e.persisted) {
				this.stopLoading();
			}
		},
		readOnlyEnvRouteCheck() {
			if (
				this.readOnlyEnv &&
				[VIEWS.NEW_WORKFLOW, VIEWS.TEMPLATE_IMPORT].includes(this.$route.name)
			) {
				this.$nextTick(async () => {
					this.resetWorkspace();
					this.uiStore.stateIsDirty = false;

					await this.$router.replace({ name: VIEWS.WORKFLOWS });
				});
			}
		},
	},
	async onSourceControlPull() {
		let workflowId = null as string | null;
		if (this.$route.params.name) {
			workflowId = this.$route.params.name;
		}

		try {
			await Promise.all([this.loadCredentials(), this.loadVariables(), this.tagsStore.fetchAll()]);

			if (workflowId !== null && !this.uiStore.stateIsDirty) {
				const workflow: IWorkflowDb | undefined = await this.workflowsStore.fetchWorkflow(
					workflowId,
				);
				if (workflow) {
					this.titleSet(workflow.name, 'IDLE');
					await this.openWorkflow(workflow);
				}
			}
		} catch (error) {
			console.error(error);
		}
	},
	async mounted() {
		this.resetWorkspace();
		this.canvasStore.initInstance(this.$refs.nodeView as HTMLElement);
		this.titleReset();
		window.addEventListener('message', this.onPostMessageReceived);

		this.startLoading();
		const loadPromises = [
			this.loadActiveWorkflows(),
			this.loadCredentials(),
			this.loadCredentialTypes(),
			this.loadVariables(),
		];

		if (this.nodeTypesStore.allNodeTypes.length === 0) {
			loadPromises.push(this.loadNodeTypes());
		}

		try {
			await Promise.all(loadPromises);
		} catch (error) {
			this.showError(
				error,
				this.$locale.baseText('nodeView.showError.mounted1.title'),
				this.$locale.baseText('nodeView.showError.mounted1.message') + ':',
			);
			return;
		}

		ready(async () => {
			try {
				try {
					this.bindCanvasEvents();
				} catch {} // This will break if mounted after jsplumb has been initiated from executions preview, so continue if it breaks
				await this.initView();
				if (window.parent) {
					window.parent.postMessage(
						JSON.stringify({ command: 'n8nReady', version: this.rootStore.versionCli }),
						'*',
					);
				}
			} catch (error) {
				this.showError(
					error,
					this.$locale.baseText('nodeView.showError.mounted2.title'),
					this.$locale.baseText('nodeView.showError.mounted2.message') + ':',
				);
			}
			this.stopLoading();

			setTimeout(() => {
				void this.usersStore.showPersonalizationSurvey();
				this.addPinDataConnections(this.workflowsStore.getPinData || ({} as IPinData));
			}, 0);
		});

		// TODO: This currently breaks since front-end hooks are still not updated to work with pinia store
		void this.$externalHooks()
			.run('nodeView.mount')
			.catch((e) => {});

		if (
			this.currentUser?.personalizationAnswers !== null &&
			this.settingsStore.onboardingCallPromptEnabled &&
			this.currentUser &&
			getAccountAge(this.currentUser) <= ONBOARDING_PROMPT_TIMEBOX
		) {
			const onboardingResponse = await this.uiStore.getNextOnboardingPrompt();
			const promptTimeout =
				onboardingResponse.toast_sequence_number === 1 ? FIRST_ONBOARDING_PROMPT_TIMEOUT : 1000;

			if (onboardingResponse.title && onboardingResponse.description) {
				setTimeout(async () => {
					this.showToast({
						type: 'info',
						title: onboardingResponse.title,
						message: onboardingResponse.description,
						duration: 0,
						customClass: 'clickable',
						closeOnClick: true,
						onClick: () => {
							this.$telemetry.track('user clicked onboarding toast', {
								seq_num: onboardingResponse.toast_sequence_number,
								title: onboardingResponse.title,
								description: onboardingResponse.description,
							});
							this.uiStore.openModal(ONBOARDING_CALL_SIGNUP_MODAL_KEY);
						},
					});
				}, promptTimeout);
			}
		}

		sourceControlEventBus.on('pull', this.onSourceControlPull);

		this.readOnlyEnvRouteCheck();
	},
	activated() {
		const openSideMenu = this.uiStore.addFirstStepOnLoad;
		if (openSideMenu) {
			this.showTriggerCreator(NODE_CREATOR_OPEN_SOURCES.TRIGGER_PLACEHOLDER_BUTTON);
		}
		this.uiStore.addFirstStepOnLoad = false;
		this.bindCanvasEvents();
		document.addEventListener('keydown', this.keyDown);
		document.addEventListener('keyup', this.keyUp);
		window.addEventListener('message', this.onPostMessageReceived);
		window.addEventListener('pageshow', this.onPageShow);

		nodeViewEventBus.on('newWorkflow', this.newWorkflow);
		nodeViewEventBus.on('importWorkflowData', this.onImportWorkflowDataEvent);
		nodeViewEventBus.on('importWorkflowUrl', this.onImportWorkflowUrlEvent);
		historyBus.on('nodeMove', this.onMoveNode);
		historyBus.on('revertAddNode', this.onRevertAddNode);
		historyBus.on('revertRemoveNode', this.onRevertRemoveNode);
		historyBus.on('revertAddConnection', this.onRevertAddConnection);
		historyBus.on('revertRemoveConnection', this.onRevertRemoveConnection);
		historyBus.on('revertRenameNode', this.onRevertNameChange);
		historyBus.on('enableNodeToggle', this.onRevertEnableToggle);

		dataPinningEventBus.on('pin-data', this.addPinDataConnections);
		dataPinningEventBus.on('unpin-data', this.removePinDataConnections);
		nodeViewEventBus.on('saveWorkflow', this.saveCurrentWorkflowExternal);

		this.canvasStore.isDemo = this.isDemo;
	},
	deactivated() {
		this.unbindCanvasEvents();
		document.removeEventListener('keydown', this.keyDown);
		document.removeEventListener('keyup', this.keyUp);
		window.removeEventListener('message', this.onPostMessageReceived);
		window.removeEventListener('beforeunload', this.onBeforeUnload);
		window.removeEventListener('pageshow', this.onPageShow);

		nodeViewEventBus.off('newWorkflow', this.newWorkflow);
		nodeViewEventBus.off('importWorkflowData', this.onImportWorkflowDataEvent);
		nodeViewEventBus.off('importWorkflowUrl', this.onImportWorkflowUrlEvent);
		historyBus.off('nodeMove', this.onMoveNode);
		historyBus.off('revertAddNode', this.onRevertAddNode);
		historyBus.off('revertRemoveNode', this.onRevertRemoveNode);
		historyBus.off('revertAddConnection', this.onRevertAddConnection);
		historyBus.off('revertRemoveConnection', this.onRevertRemoveConnection);
		historyBus.off('revertRenameNode', this.onRevertNameChange);
		historyBus.off('enableNodeToggle', this.onRevertEnableToggle);

		dataPinningEventBus.off('pin-data', this.addPinDataConnections);
		dataPinningEventBus.off('unpin-data', this.removePinDataConnections);
		nodeViewEventBus.off('saveWorkflow', this.saveCurrentWorkflowExternal);
	},
	beforeUnmount() {
		// Make sure the event listeners get removed again else we
		// could add up with them registered multiple times
		document.removeEventListener('keydown', this.keyDown);
		document.removeEventListener('keyup', this.keyUp);
		this.unregisterCustomAction('showNodeCreator');

		this.resetWorkspace();
		this.instance.unbind();
		this.instance.destroy();
		this.uiStore.stateIsDirty = false;
		window.removeEventListener('message', this.onPostMessageReceived);
		nodeViewEventBus.off('newWorkflow', this.newWorkflow);
		nodeViewEventBus.off('importWorkflowData', this.onImportWorkflowDataEvent);
		nodeViewEventBus.off('importWorkflowUrl', this.onImportWorkflowUrlEvent);
		this.workflowsStore.setWorkflowId(PLACEHOLDER_EMPTY_WORKFLOW_ID);
		sourceControlEventBus.off('pull', this.onSourceControlPull);
	},
});
</script>

<style scoped lang="scss">
.node-view-root {
	position: relative;
	flex: 1;
	overflow: hidden;
	background-color: var(--color-canvas-background);
	width: 100%;
	height: 100%;
	position: relative;
}

.node-view-wrapper {
	position: fixed;
}

.node-view {
	position: relative;
	width: 100%;
	height: 100%;
	transform-origin: 0 0;
	z-index: -1;
}

.node-view-background {
	background-color: var(--color-canvas-background);
	position: absolute;
	width: 10000px;
	height: 10000px;
	z-index: -2;
}

.move-active {
	cursor: grab;
	cursor: -moz-grab;
	cursor: -webkit-grab;
	touch-action: none;
}

.move-in-process {
	cursor: grabbing;
	cursor: -moz-grabbing;
	cursor: -webkit-grabbing;
	touch-action: none;
}

.workflow-execute-wrapper {
	position: absolute;
	display: flex;
	justify-content: center;
	align-items: center;
	left: 50%;
	transform: translateX(-50%);
	bottom: var(--spacing-2xl);
	width: auto;

	@media (max-width: $breakpoint-2xs) {
		bottom: 150px;
	}

	button {
		display: flex;
		justify-content: center;
		align-items: center;
		margin-left: 0.625rem;

		&:first-child {
			margin: 0;
		}
	}
}

/* Makes sure that when selected with mouse it does not select text */
.do-not-select *,
.jtk-drag-select * {
	-webkit-touch-callout: none;
	-webkit-user-select: none;
	-khtml-user-select: none;
	-moz-user-select: none;
	-ms-user-select: none;
	user-select: none;
}
</style>

<style lang="scss">
.drop-add-node-label {
	color: var(--color-text-dark);
	font-weight: 600;
	font-size: 0.8em;
	text-align: center;
	background-color: #ffffff55;
}

.connection-actions {
	&:hover {
		display: block !important;
	}

	> button {
		color: var(--color-foreground-xdark);
		border: 2px solid var(--color-foreground-xdark);
		background-color: var(--color-background-xlight);
		border-radius: var(--border-radius-base);
		height: var(--spacing-l);
		width: var(--spacing-l);
		cursor: pointer;

		display: inline-flex;
		align-items: center;
		justify-content: center;

		position: absolute;
		top: -12px;

		&.add {
			right: 4px;
		}

		&.delete {
			left: 4px;
		}

		svg {
			pointer-events: none;
			font-size: var(--font-size-2xs);
		}

		&:hover {
			border-color: var(--color-primary);
			color: var(--color-primary);
		}
	}
}
</style>

<style module lang="scss">
.content {
	position: relative;
	display: flex;
	overflow: auto;
	height: 100%;
	width: 100%;
}

.shake {
	animation: 1s 200ms shake;
}

@keyframes shake {
	10%,
	90% {
		transform: translate3d(-1px, 0, 0);
	}

	20%,
	80% {
		transform: translate3d(2px, 0, 0);
	}

	30%,
	50%,
	70% {
		transform: translate3d(-4px, 0, 0);
	}

	40%,
	60% {
		transform: translate3d(4px, 0, 0);
	}
}
</style><|MERGE_RESOLUTION|>--- conflicted
+++ resolved
@@ -366,13 +366,9 @@
 	},
 	watch: {
 		// Listen to route changes and load the workflow accordingly
-<<<<<<< HEAD
-		async $route(to: Route, from: Route) {
-=======
 		$route(to: Route, from: Route) {
 			this.readOnlyEnvRouteCheck();
 
->>>>>>> 5b99f1e1
 			const currentTab = getNodeViewTab(to);
 			const nodeViewNotInitialized = !this.uiStore.nodeViewInitialized;
 			let workflowChanged =
