--- conflicted
+++ resolved
@@ -1228,37 +1228,6 @@
 		setActiveExecutions(newActiveExecutions: IExecutionsCurrentSummaryExtended[]): void {
 			this.activeExecutions = newActiveExecutions;
 		},
-
-<<<<<<< HEAD
-=======
-		async retryExecution(id: string, loadWorkflow?: boolean): Promise<boolean> {
-			let sendData;
-			if (loadWorkflow === true) {
-				sendData = {
-					loadWorkflow: true,
-				};
-			}
-			const rootStore = useRootStore();
-			return await makeRestApiRequest(
-				rootStore.getRestApiContext,
-				'POST',
-				`/executions/${id}/retry`,
-				sendData,
-			);
-		},
-
-		// Deletes executions
-		async deleteExecutions(sendData: IExecutionDeleteFilter): Promise<void> {
-			const rootStore = useRootStore();
-			return await makeRestApiRequest(
-				rootStore.getRestApiContext,
-				'POST',
-				'/executions/delete',
-				sendData as unknown as IDataObject,
-			);
-		},
-
->>>>>>> 2257ec63
 		// TODO: For sure needs some kind of default filter like last day, with max 10 results, ...
 		async getPastExecutions(
 			filter: IDataObject,
@@ -1352,19 +1321,6 @@
 				`/test-webhook/${workflowId}`,
 			);
 		},
-
-<<<<<<< HEAD
-=======
-		async stopCurrentExecution(executionId: string): Promise<IExecutionsStopData> {
-			const rootStore = useRootStore();
-			return await makeRestApiRequest(
-				rootStore.getRestApiContext,
-				'POST',
-				`/executions/active/${executionId}/stop`,
-			);
-		},
-
->>>>>>> 2257ec63
 		async loadCurrentWorkflowExecutions(
 			requestFilter: ExecutionsQueryFilter,
 		): Promise<IExecutionsSummary[]> {
