--- conflicted
+++ resolved
@@ -14,12 +14,7 @@
 	}
 
 	async function fetchAllForms() {
-<<<<<<< HEAD
 		forms.value = await formsApi.getForms(rootStore.getRestApiContext);
-=======
-		const data = await formsApi.getForms(rootStore.getRestApiContext);
-		forms.value = data;
->>>>>>> d537f9e1
 		return forms.value;
 	}
 
