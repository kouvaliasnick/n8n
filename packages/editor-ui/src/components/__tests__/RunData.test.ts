--- conflicted
+++ resolved
@@ -6,34 +6,6 @@
 import { STORES, VIEWS } from '@/constants';
 import { SETTINGS_STORE_DEFAULT_STATE } from '@/__tests__/utils';
 import { createComponentRenderer } from '@/__tests__/render';
-<<<<<<< HEAD
-import { useWorkflowsStore } from '@/stores';
-import type { Workflow } from 'n8n-workflow';
-
-const renderComponent = createComponentRenderer(RunData, {
-	props: {
-		nodeUi: {
-			name: 'Test Node',
-		},
-	},
-	global: {
-		mocks: {
-			$route: {
-				name: VIEWS.WORKFLOW,
-			},
-		},
-	},
-});
-
-describe('RunData', () => {
-	it('should render data correctly even when "item.json" has another "json" key', async () => {
-		const workflow = {
-			id: '1',
-			name: 'Test Workflow',
-			connections: {},
-			nodes: [
-				{
-=======
 import type { IRunDataDisplayMode } from '@/Interface';
 
 describe('RunData', () => {
@@ -132,27 +104,10 @@
 		})({
 			props: {
 				nodeUi: {
->>>>>>> 1fb51663
 					id: '1',
-					typeVersion: 1,
 					name: 'Test Node',
 					position: [0, 0],
-					type: 'test',
-					parameters: {},
 				},
-<<<<<<< HEAD
-			],
-		};
-
-		const pinia = createTestingPinia({
-			initialState: {
-				[STORES.SETTINGS]: {
-					settings: merge({}, SETTINGS_STORE_DEFAULT_STATE.settings),
-				},
-				[STORES.NDV]: {
-					output: {
-						displayMode: 'schema',
-=======
 				runIndex: 0,
 				paneType: 'output',
 				isExecuting: false,
@@ -169,61 +124,20 @@
 							displayMode,
 						},
 						activeNodeName: 'Test Node',
->>>>>>> 1fb51663
 					},
-					activeNodeName: 'Test Node',
-				},
-				[STORES.WORKFLOWS]: {
-					workflowId: workflow.id,
-					workflowName: workflow.name,
-					workflow,
-					workflowExecutionData: {
-						id: '1',
-						finished: true,
-						mode: 'trigger',
-						startedAt: new Date(),
-						workflowData: {
-							id: workflow.id,
-							name: workflow.name,
-							versionId: '1',
-							createdAt: new Date().toISOString(),
-							updatedAt: new Date().toISOString(),
-							active: false,
-							nodes: [],
-							connections: {},
+					[STORES.WORKFLOWS]: {
+						workflow: {
+							nodes: [
+								{
+									id: '1',
+									typeVersion: 1,
+									name: 'Test Node',
+									position: [0, 0],
+									type: 'test',
+									parameters: {},
+								},
+							],
 						},
-<<<<<<< HEAD
-						data: {
-							resultData: {
-								runData: {
-									'Test Node': [
-										{
-											startTime: new Date().getTime(),
-											executionTime: new Date().getTime(),
-											data: {
-												main: [
-													[
-														{
-															json: {
-																id: 1,
-																name: 'Test 1',
-																json: {
-																	data: 'Json data 1',
-																},
-															},
-														},
-														{
-															json: {
-																id: 2,
-																name: 'Test 2',
-																json: {
-																	data: 'Json data 2',
-																},
-															},
-														},
-													],
-												],
-=======
 						workflowExecutionData: {
 							id: '1',
 							finished: true,
@@ -250,35 +164,14 @@
 													main: [outputData],
 												},
 												source: [null],
->>>>>>> 1fb51663
 											},
-											source: [null],
-										},
-									],
+										],
+									},
 								},
 							},
 						},
 					},
 				},
-			},
-		});
-
-		const workflowsStore = useWorkflowsStore(pinia);
-		vi.spyOn(workflowsStore, 'getCurrentWorkflow').mockReturnValue(workflow as unknown as Workflow);
-
-		const { getByText, getAllByTestId, getByTestId } = renderComponent({
-			props: {
-				nodeUi: {
-					id: '1',
-					name: 'Test Node',
-					position: [0, 0],
-				},
-				runIndex: 0,
-				paneType: 'output',
-				isExecuting: false,
-				mappingEnabled: true,
-				distanceFromActive: 0,
-			},
-			pinia,
+			}),
 		});
 });