--- conflicted
+++ resolved
@@ -763,21 +763,12 @@
 	variant: 'variant',
 };
 
-<<<<<<< HEAD
-export const SCHEMA_PREVIEW_EXPERIMENT = {
-	name: '028_schema_preview',
-	control: 'control',
-	variant: 'variant',
-};
-
 export const NDV_UI_OVERHAUL_EXPERIMENT = {
 	name: '029_ndv_ui_overhaul',
 	control: 'control',
 	variant: 'variant',
 };
 
-=======
->>>>>>> 15e62e6d
 export const WORKFLOW_BUILDER_EXPERIMENT = {
 	name: '30_workflow_builder',
 	control: 'control',
