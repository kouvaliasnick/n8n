<script setup lang="ts">
import { ViewableMimeTypes } from '@n8n/api-types';
import { useStorage } from '@/composables/useStorage';
import { saveAs } from 'file-saver';
import type {
	IBinaryData,
	IConnectedNode,
	IDataObject,
	INodeExecutionData,
	INodeOutputConfiguration,
	IRunData,
	IRunExecutionData,
	ITaskMetadata,
	NodeError,
	NodeHint,
	Workflow,
	NodeConnectionType,
} from 'n8n-workflow';
import {
	parseErrorMetadata,
	NodeConnectionTypes,
	NodeHelpers,
	TRIMMED_TASK_DATA_CONNECTIONS_KEY,
} from 'n8n-workflow';
import { computed, defineAsyncComponent, onBeforeUnmount, onMounted, ref, toRef, watch } from 'vue';

import type {
	IExecutionResponse,
	INodeUi,
	INodeUpdatePropertiesInformation,
	IRunDataDisplayMode,
	ITab,
	NodePanelType,
} from '@/Interface';

import {
	CORE_NODES_CATEGORY,
	DATA_EDITING_DOCS_URL,
	DATA_PINNING_DOCS_URL,
	HTML_NODE_TYPE,
	LOCAL_STORAGE_PIN_DATA_DISCOVERY_CANVAS_FLAG,
	LOCAL_STORAGE_PIN_DATA_DISCOVERY_NDV_FLAG,
	MAX_DISPLAY_DATA_SIZE,
	MAX_DISPLAY_DATA_SIZE_SCHEMA_VIEW,
	NDV_UI_OVERHAUL_EXPERIMENT,
	NODE_TYPES_EXCLUDED_FROM_OUTPUT_NAME_APPEND,
	SCHEMA_PREVIEW_EXPERIMENT,
	TEST_PIN_DATA,
} from '@/constants';

import BinaryDataDisplay from '@/components/BinaryDataDisplay.vue';
import NodeErrorView from '@/components/Error/NodeErrorView.vue';
import JsonEditor from '@/components/JsonEditor/JsonEditor.vue';

import RunDataPinButton from '@/components/RunDataPinButton.vue';
import { useExternalHooks } from '@/composables/useExternalHooks';
import { useI18n } from '@/composables/useI18n';
import { useNodeHelpers } from '@/composables/useNodeHelpers';
import { useNodeType } from '@/composables/useNodeType';
import type { PinDataSource, UnpinDataSource } from '@/composables/usePinnedData';
import { usePinnedData } from '@/composables/usePinnedData';
import { useTelemetry } from '@/composables/useTelemetry';
import { useToast } from '@/composables/useToast';
import { dataPinningEventBus, ndvEventBus } from '@/event-bus';
import { useNDVStore } from '@/stores/ndv.store';
import { useNodeTypesStore } from '@/stores/nodeTypes.store';
import { useRootStore } from '@/stores/root.store';
import { useSourceControlStore } from '@/stores/sourceControl.store';
import { useWorkflowsStore } from '@/stores/workflows.store';
import { executionDataToJson } from '@/utils/nodeTypesUtils';
import { getGenericHints } from '@/utils/nodeViewUtils';
import { searchInObject } from '@/utils/objectUtils';
import { clearJsonKey, isEmpty, isPresent } from '@/utils/typesUtils';
import { isEqual, isObject } from 'lodash-es';
import {
	N8nBlockUi,
	N8nButton,
	N8nCallout,
	N8nIconButton,
	N8nInfoTip,
	N8nLink,
	N8nOption,
	N8nSelect,
	N8nSpinner,
	N8nTabs,
	N8nText,
	N8nTooltip,
} from '@n8n/design-system';
import { storeToRefs } from 'pinia';
import { useRoute } from 'vue-router';
import { useUIStore } from '@/stores/ui.store';
import { useSchemaPreviewStore } from '@/stores/schemaPreview.store';
import { asyncComputed } from '@vueuse/core';
import { usePostHog } from '@/stores/posthog.store';
import ViewSubExecution from './ViewSubExecution.vue';
import RunDataItemCount from '@/components/RunDataItemCount.vue';
import RunDataDisplayModeSelect from '@/components/RunDataDisplayModeSelect.vue';
import RunDataPaginationBar from '@/components/RunDataPaginationBar.vue';
import { parseAiContent } from '@/utils/aiUtils';

const LazyRunDataTable = defineAsyncComponent(
	async () => await import('@/components/RunDataTable.vue'),
);
const LazyRunDataJson = defineAsyncComponent(
	async () => await import('@/components/RunDataJson.vue'),
);

const LazyRunDataSchema = defineAsyncComponent(
	async () => await import('@/components/VirtualSchema.vue'),
);
const LazyRunDataHtml = defineAsyncComponent(
	async () => await import('@/components/RunDataHtml.vue'),
);
const LazyRunDataAi = defineAsyncComponent(
	async () => await import('@/components/RunDataParsedAiContent.vue'),
);
const LazyRunDataSearch = defineAsyncComponent(
	async () => await import('@/components/RunDataSearch.vue'),
);

export type EnterEditModeArgs = {
	origin: 'editIconButton' | 'insertTestDataLink';
};

type Props = {
	workflow: Workflow;
	workflowExecution?: IExecutionResponse;
	runIndex: number;
	tooMuchDataTitle: string;
	executingMessage: string;
	pushRef?: string;
	paneType: NodePanelType;
	displayMode: IRunDataDisplayMode;
	noDataInBranchMessage: string;
	node?: INodeUi | null;
	nodes?: IConnectedNode[];
	linkedRuns?: boolean;
	canLinkRuns?: boolean;
	isExecuting?: boolean;
	overrideOutputs?: number[];
	mappingEnabled?: boolean;
	distanceFromActive?: number;
	blockUI?: boolean;
	isProductionExecutionPreview?: boolean;
	isPaneActive?: boolean;
	hidePagination?: boolean;
	calloutMessage?: string;
	disableRunIndexSelection?: boolean;
	disableEdit?: boolean;
	disablePin?: boolean;
	compact?: boolean;
	tableHeaderBgColor?: 'base' | 'light';
	disableHoverHighlight?: boolean;
	disableAiContent?: boolean;
};

const props = withDefaults(defineProps<Props>(), {
	node: null,
	nodes: () => [],
	overrideOutputs: undefined,
	distanceFromActive: 0,
	blockUI: false,
	isPaneActive: false,
	isProductionExecutionPreview: false,
	mappingEnabled: false,
	isExecuting: false,
	hidePagination: false,
	calloutMessage: undefined,
	disableRunIndexSelection: false,
	disableEdit: false,
	disablePin: false,
	disableHoverHighlight: false,
	compact: false,
	tableHeaderBgColor: 'base',
	workflowExecution: undefined,
	disableAiContent: false,
});

defineSlots<{
	content: {};
	'callout-message': {};
	header: {};
	'input-select': {};
	'before-data': {};
	'run-info': {};
	'node-waiting': {};
	'node-not-run': {};
	'no-output-data': {};
	'recovered-artificial-output-data': {};
}>();

const emit = defineEmits<{
	search: [search: string];
	runChange: [runIndex: number];
	itemHover: [
		item: {
			outputIndex: number;
			itemIndex: number;
		} | null,
	];
	linkRun: [];
	unlinkRun: [];
	activatePane: [];
	tableMounted: [
		{
			avgRowHeight: number;
		},
	];
	displayModeChange: [IRunDataDisplayMode];
}>();

const connectionType = ref<NodeConnectionType>(NodeConnectionTypes.Main);
const dataSize = ref(0);
const showData = ref(false);
const userEnabledShowData = ref(false);
const outputIndex = ref(0);
const binaryDataDisplayVisible = ref(false);
const binaryDataDisplayData = ref<IBinaryData | null>(null);
const currentPage = ref(1);
const pageSize = ref(10);

const pinDataDiscoveryTooltipVisible = ref(false);
const isControlledPinDataTooltip = ref(false);
const search = ref('');

const dataContainerRef = ref<HTMLDivElement>();

const nodeTypesStore = useNodeTypesStore();
const ndvStore = useNDVStore();
const workflowsStore = useWorkflowsStore();
const sourceControlStore = useSourceControlStore();
const rootStore = useRootStore();
const uiStore = useUIStore();
const schemaPreviewStore = useSchemaPreviewStore();
const posthogStore = usePostHog();

const toast = useToast();
const route = useRoute();
const nodeHelpers = useNodeHelpers();
const externalHooks = useExternalHooks();
const telemetry = useTelemetry();
const i18n = useI18n();

const node = toRef(props, 'node');

const pinnedData = usePinnedData(node, {
	runIndex: props.runIndex,
	displayMode: props.displayMode,
});
const { isSubNodeType } = useNodeType({
	node,
});

const isReadOnlyRoute = computed(() => route.meta.readOnlyCanvas === true);
const isWaitNodeWaiting = computed(() => {
	return (
		node.value?.name &&
		workflowExecution.value?.data?.resultData?.runData?.[node.value?.name]?.[props.runIndex]
			?.executionStatus === 'waiting'
	);
});

const { activeNode } = storeToRefs(ndvStore);
const nodeType = computed(() => {
	if (!node.value) return null;

	return nodeTypesStore.getNodeType(node.value.type, node.value.typeVersion);
});

const isSchemaView = computed(() => props.displayMode === 'schema');
const isSearchInSchemaView = computed(() => isSchemaView.value && !!search.value);
const hasMultipleInputNodes = computed(() => props.paneType === 'input' && props.nodes.length > 0);
const displaysMultipleNodes = computed(() => isSchemaView.value && hasMultipleInputNodes.value);

const isTriggerNode = computed(() => !!node.value && nodeTypesStore.isTriggerNode(node.value.type));

const canPinData = computed(
	() =>
		!!node.value &&
		pinnedData.canPinNode(false, currentOutputIndex.value) &&
		!isPaneTypeInput.value &&
		pinnedData.isValidNodeType.value &&
		!(binaryData.value && binaryData.value.length > 0),
);

const hasNodeRun = computed(() =>
	Boolean(
		!props.isExecuting &&
			node.value &&
			((workflowRunData.value && workflowRunData.value.hasOwnProperty(node.value.name)) ||
				pinnedData.hasData.value),
	),
);

const isArtificialRecoveredEventItem = computed(
	() => rawInputData.value?.[0]?.json?.isArtificialRecoveredEventItem,
);

const isTrimmedManualExecutionDataItem = computed(
	() => rawInputData.value?.[0]?.json?.[TRIMMED_TASK_DATA_CONNECTIONS_KEY],
);

const subworkflowExecutionError = computed(() => {
	if (!node.value) return null;
	return {
		node: node.value,
		messages: [workflowsStore.subWorkflowExecutionError?.message ?? ''],
	} as NodeError;
});

const hasSubworkflowExecutionError = computed(() =>
	Boolean(workflowsStore.subWorkflowExecutionError),
);

// Sub-nodes may wish to display the parent node error as it can contain additional metadata
const parentNodeError = computed(() => {
	const parentNode = props.workflow.getChildNodes(node.value?.name ?? '', 'ALL_NON_MAIN')[0];
	return workflowRunData.value?.[parentNode]?.[props.runIndex]?.error as NodeError;
});
const workflowRunErrorAsNodeError = computed(() => {
	if (!node.value) {
		return null;
	}

	// If the node is a sub-node, we need to get the parent node error to check for input errors
	if (isSubNodeType.value && props.paneType === 'input') {
		return parentNodeError.value;
	}
	return workflowRunData.value?.[node.value?.name]?.[props.runIndex]?.error as NodeError;
});

const hasRunError = computed(() => Boolean(node.value && workflowRunErrorAsNodeError.value));

const executionHints = computed(() => {
	if (hasNodeRun.value) {
		const hints = node.value && workflowRunData.value?.[node.value.name]?.[props.runIndex]?.hints;

		if (hints) return hints;
	}

	return [];
});

const workflowExecution = computed(
	() => props.workflowExecution ?? workflowsStore.getWorkflowExecution ?? undefined,
);
const workflowRunData = computed(() => {
	if (workflowExecution.value === undefined) {
		return null;
	}
	const executionData: IRunExecutionData | undefined = workflowExecution.value?.data;
	if (executionData?.resultData) {
		return executionData.resultData.runData;
	}
	return null;
});
const dataCount = computed(() =>
	getDataCount(props.runIndex, currentOutputIndex.value, connectionType.value),
);

const unfilteredDataCount = computed(() =>
	pinnedData.data.value ? pinnedData.data.value.length : rawInputData.value.length,
);
const dataSizeInMB = computed(() => (dataSize.value / (1024 * 1024)).toFixed(1));
const maxOutputIndex = computed(() => {
	if (node.value === null || props.runIndex === undefined) {
		return 0;
	}

	const runData: IRunData | null = workflowRunData.value;

	if (runData === null || !runData.hasOwnProperty(node.value.name)) {
		return 0;
	}

	if (runData[node.value.name].length < props.runIndex) {
		return 0;
	}

	if (runData[node.value.name][props.runIndex]) {
		const taskData = runData[node.value.name][props.runIndex].data;
		if (taskData?.main) {
			return taskData.main.length - 1;
		}
	}

	return 0;
});
const currentPageOffset = computed(() => pageSize.value * (currentPage.value - 1));
const maxRunIndex = computed(() => {
	if (!node.value) {
		return 0;
	}

	const runData: IRunData | null = workflowRunData.value;

	if (runData === null || !runData.hasOwnProperty(node.value.name)) {
		return 0;
	}

	if (runData[node.value.name].length) {
		return runData[node.value.name].length - 1;
	}

	return 0;
});

const rawInputData = computed(() =>
	getRawInputData(props.runIndex, currentOutputIndex.value, connectionType.value),
);

const unfilteredInputData = computed(() => getPinDataOrLiveData(rawInputData.value));
const inputData = computed(() => getFilteredData(unfilteredInputData.value));
const inputDataPage = computed(() => {
	const offset = pageSize.value * (currentPage.value - 1);
	return inputData.value.slice(offset, offset + pageSize.value);
});
const jsonData = computed(() => executionDataToJson(inputData.value));
const binaryData = computed(() => {
	if (!node.value) {
		return [];
	}

	return nodeHelpers
		.getBinaryData(workflowRunData.value, node.value.name, props.runIndex, currentOutputIndex.value)
		.filter((data) => Boolean(data && Object.keys(data).length));
});
const inputHtml = computed(() => String(inputData.value[0]?.json?.html ?? ''));
const currentOutputIndex = computed(() => {
	if (props.overrideOutputs?.length && !props.overrideOutputs.includes(outputIndex.value)) {
		return props.overrideOutputs[0];
	}

	// In some cases nodes may switch their outputCount while the user still
	// has a higher outputIndex selected. We could adjust outputIndex directly,
	// but that loses data as we can keep the user selection if the branch reappears.
	return Math.min(outputIndex.value, maxOutputIndex.value);
});
const branches = computed(() => {
	const capitalize = (name: string) => name.charAt(0).toLocaleUpperCase() + name.slice(1);

	const result: Array<ITab<number>> = [];

	for (let i = 0; i <= maxOutputIndex.value; i++) {
		if (props.overrideOutputs && !props.overrideOutputs.includes(i)) {
			continue;
		}
		const totalItemsCount = getRawInputData(props.runIndex, i).length;
		const itemsCount = getDataCount(props.runIndex, i);
		const items = search.value
			? i18n.baseText('ndv.search.items', {
					adjustToNumber: totalItemsCount,
					interpolate: { matched: itemsCount, total: totalItemsCount },
				})
			: i18n.baseText('ndv.output.items', {
					adjustToNumber: itemsCount,
					interpolate: { count: itemsCount },
				});
		let outputName = getOutputName(i);

		if (`${outputName}` === `${i}`) {
			outputName = `${i18n.baseText('ndv.output')} ${outputName}`;
		} else {
			const appendBranchWord = NODE_TYPES_EXCLUDED_FROM_OUTPUT_NAME_APPEND.includes(
				node.value?.type ?? '',
			)
				? ''
				: ` ${i18n.baseText('ndv.output.branch')}`;
			outputName = capitalize(`${getOutputName(i)}${appendBranchWord}`);
		}
		result.push({
			label:
				(search.value && itemsCount) || totalItemsCount ? `${outputName} (${items})` : outputName,
			value: i,
		});
	}
	return result;
});

const editMode = computed(() => {
	return isPaneTypeInput.value ? { enabled: false, value: '' } : ndvStore.outputPanelEditMode;
});

const isPaneTypeInput = computed(() => props.paneType === 'input');
const isPaneTypeOutput = computed(() => props.paneType === 'output');

const readOnlyEnv = computed(() => sourceControlStore.preferences.branchReadOnly);
const showIOSearch = computed(
	() =>
		hasNodeRun.value &&
		!hasRunError.value &&
		(unfilteredInputData.value.length > 0 || displaysMultipleNodes.value),
);
const inputSelectLocation = computed(() => {
	if (isSchemaView.value) return 'none';
	if (!hasNodeRun.value) return 'header';
	if (maxRunIndex.value > 0) return 'runs';
	if (maxOutputIndex.value > 0 && branches.value.length > 1) {
		return 'outputs';
	}

	return 'items';
});

const showIoSearchNoMatchContent = computed(
	() =>
		hasNodeRun.value && !inputData.value.length && !!search.value && !displaysMultipleNodes.value,
);

const parentNodeOutputData = computed(() => {
	const parentNode = props.workflow.getParentNodesByDepth(node.value?.name ?? '')[0];
	let parentNodeData: INodeExecutionData[] = [];

	if (parentNode?.name) {
		parentNodeData = nodeHelpers.getNodeInputData(
			props.workflow.getNode(parentNode?.name),
			props.runIndex,
			outputIndex.value,
			'input',
			connectionType.value,
		);
	}

	return parentNodeData;
});

const parentNodePinnedData = computed(() => {
	const parentNode = props.workflow.getParentNodesByDepth(node.value?.name ?? '')[0];
	return props.workflow.pinData?.[parentNode?.name || ''] ?? [];
});

const showPinButton = computed(() => {
	if (props.disablePin) {
		return false;
	}
	if (!rawInputData.value.length && !pinnedData.hasData.value) {
		return false;
	}
	if (editMode.value.enabled) {
		return false;
	}
	if (binaryData.value?.length) {
		return isPaneTypeOutput.value;
	}
	return canPinData.value;
});

const pinButtonDisabled = computed(
	() =>
		(!rawInputData.value.length && !pinnedData.hasData.value) ||
		!!binaryData.value?.length ||
		isReadOnlyRoute.value ||
		readOnlyEnv.value,
);

const activeTaskMetadata = computed((): ITaskMetadata | null => {
	if (!node.value) {
		return null;
	}
	const errorMetadata = parseErrorMetadata(workflowRunErrorAsNodeError.value);
	if (errorMetadata !== undefined) {
		return errorMetadata;
	}

	// This is needed for the WorkflowRetriever to display the associated execution
	if (parentNodeError.value) {
		const subNodeMetadata = parseErrorMetadata(parentNodeError.value);
		if (subNodeMetadata !== undefined) {
			return subNodeMetadata;
		}
	}

	return workflowRunData.value?.[node.value.name]?.[props.runIndex]?.metadata ?? null;
});

const hasInputOverwrite = computed((): boolean => {
	if (!node.value) {
		return false;
	}
	const taskData = nodeHelpers.getNodeTaskData(node.value.name, props.runIndex);
	return Boolean(taskData?.inputOverride);
});

const isSchemaPreviewEnabled = computed(
	() =>
		props.paneType === 'input' &&
		!(nodeType.value?.codex?.categories ?? []).some(
			(category) => category === CORE_NODES_CATEGORY,
		) &&
		posthogStore.isVariantEnabled(
			SCHEMA_PREVIEW_EXPERIMENT.name,
			SCHEMA_PREVIEW_EXPERIMENT.variant,
		),
);

const isNDVV2 = computed(() =>
	posthogStore.isVariantEnabled(
		NDV_UI_OVERHAUL_EXPERIMENT.name,
		NDV_UI_OVERHAUL_EXPERIMENT.variant,
	),
);

const hasPreviewSchema = asyncComputed(async () => {
	if (!isSchemaPreviewEnabled.value || props.nodes.length === 0) return false;
	const nodes = props.nodes
		.filter((n) => n.depth === 1)
		.map((n) => workflowsStore.getNodeByName(n.name))
		.filter(isPresent);

	for (const connectedNode of nodes) {
		const { type, typeVersion, parameters } = connectedNode;
		const hasPreview = await schemaPreviewStore.getSchemaPreview({
			nodeType: type,
			version: typeVersion,
			resource: parameters.resource as string,
			operation: parameters.operation as string,
		});

		if (hasPreview.ok) return true;
	}
	return false;
}, false);

const itemsCountProps = computed<InstanceType<typeof RunDataItemCount>['$props']>(() => ({
	search: search.value,
	dataCount: dataCount.value,
	unfilteredDataCount: unfilteredDataCount.value,
	subExecutionsCount: activeTaskMetadata.value?.subExecutionsCount,
}));

const parsedAiContent = computed(() =>
	props.disableAiContent ? [] : parseAiContent(rawInputData.value, connectionType.value),
);

const hasParsedAiContent = computed(() =>
	parsedAiContent.value.some((prr) => prr.parsedContent?.parsed),
);

function setInputBranchIndex(value: number) {
	if (props.paneType === 'input') {
		outputIndex.value = value;
	}
}

watch(node, (newNode, prevNode) => {
	if (newNode?.id === prevNode?.id) return;
	init();
});

watch(hasNodeRun, () => {
	if (props.paneType === 'output') setDisplayMode();
	else {
		// InputPanel relies on the outputIndex to check if we have data
		outputIndex.value = determineInitialOutputIndex();
	}
});

watch(
	inputDataPage,
	(data: INodeExecutionData[]) => {
		if (props.paneType && data) {
			ndvStore.setNDVPanelDataIsEmpty({
				panel: props.paneType,
				isEmpty: data.every((item) => isEmpty(item.json)),
			});
		}
	},
	{ immediate: true, deep: true },
);

watch(jsonData, (data: IDataObject[], prevData: IDataObject[]) => {
	if (isEqual(data, prevData)) return;
	refreshDataSize();
	if (dataCount.value) {
		resetCurrentPageIfTooFar();
	}
	showPinDataDiscoveryTooltip(data);
});

watch(binaryData, (newData, prevData) => {
	if (newData.length && !prevData.length && props.displayMode !== 'binary') {
		switchToBinary();
	} else if (!newData.length && props.displayMode === 'binary') {
		onDisplayModeChange('table');
	}
});

watch(currentOutputIndex, (branchIndex: number) => {
	ndvStore.setNDVBranchIndex({
		pane: props.paneType,
		branchIndex,
	});
});

watch(search, (newSearch) => {
	emit('search', newSearch);
});

// Switch to AI display mode if it's most suitable
watch(
	hasParsedAiContent,
	(hasAiContent) => {
		if (hasAiContent && props.displayMode !== 'ai') {
			emit('displayModeChange', 'ai');
		}
	},
	{ immediate: true },
);

onMounted(() => {
	init();

	ndvEventBus.on('setInputBranchIndex', setInputBranchIndex);

	if (!isPaneTypeInput.value) {
		showPinDataDiscoveryTooltip(jsonData.value);
	}
	ndvStore.setNDVBranchIndex({
		pane: props.paneType,
		branchIndex: currentOutputIndex.value,
	});

	if (props.paneType === 'output') {
		setDisplayMode();
		activatePane();
	}

	if (hasRunError.value && node.value) {
		const error = workflowRunData.value?.[node.value.name]?.[props.runIndex]?.error;
		const errorsToTrack = ['unknown error'];

		if (error && errorsToTrack.some((e) => error.message?.toLowerCase().includes(e))) {
			telemetry.track(
				'User encountered an error',
				{
					node: node.value.type,
					errorMessage: error.message,
					nodeVersion: node.value.typeVersion,
					n8nVersion: rootStore.versionCli,
				},
				{
					withPostHog: true,
				},
			);
		}
	}
});

onBeforeUnmount(() => {
	hidePinDataDiscoveryTooltip();
	ndvEventBus.off('setInputBranchIndex', setInputBranchIndex);
});

function getResolvedNodeOutputs() {
	if (node.value && nodeType.value) {
		const workflowNode = props.workflow.getNode(node.value.name);

		if (workflowNode) {
			const outputs = NodeHelpers.getNodeOutputs(props.workflow, workflowNode, nodeType.value);
			return outputs;
		}
	}
	return [];
}
function shouldHintBeDisplayed(hint: NodeHint): boolean {
	const { location, whenToDisplay } = hint;

	if (location) {
		if (location === 'ndv' && !['input', 'output'].includes(props.paneType)) {
			return false;
		}
		if (location === 'inputPane' && props.paneType !== 'input') {
			return false;
		}

		if (location === 'outputPane' && props.paneType !== 'output') {
			return false;
		}
	}

	if (whenToDisplay === 'afterExecution' && !hasNodeRun.value) {
		return false;
	}

	if (whenToDisplay === 'beforeExecution' && hasNodeRun.value) {
		return false;
	}

	return true;
}
function getNodeHints(): NodeHint[] {
	try {
		if (node.value && nodeType.value) {
			const workflowNode = props.workflow.getNode(node.value.name);

			if (workflowNode) {
				const nodeHints = nodeHelpers.getNodeHints(props.workflow, workflowNode, nodeType.value, {
					runExecutionData: workflowExecution.value?.data ?? null,
					runIndex: props.runIndex,
					connectionInputData: parentNodeOutputData.value,
				});

				const hasMultipleInputItems =
					parentNodeOutputData.value.length > 1 || parentNodePinnedData.value.length > 1;

				const nodeOutputData =
					workflowRunData.value?.[node.value.name]?.[props.runIndex]?.data?.main?.[0] ?? [];

				const genericHints = getGenericHints({
					workflowNode,
					node: node.value,
					nodeType: nodeType.value,
					nodeOutputData,
					workflow: props.workflow,
					hasNodeRun: hasNodeRun.value,
					hasMultipleInputItems,
				});

				return executionHints.value.concat(nodeHints, genericHints).filter(shouldHintBeDisplayed);
			}
		}
	} catch (error) {
		console.error('Error while getting node hints', error);
	}

	return [];
}

function onItemHover(itemIndex: number | null) {
	if (itemIndex === null) {
		emit('itemHover', null);

		return;
	}
	emit('itemHover', {
		outputIndex: currentOutputIndex.value,
		itemIndex,
	});
}

function onClickDataPinningDocsLink() {
	telemetry.track('User clicked ndv link', {
		workflow_id: workflowsStore.workflowId,
		push_ref: props.pushRef,
		node_type: activeNode.value?.type,
		pane: 'output',
		type: 'data-pinning-docs',
	});
}

function showPinDataDiscoveryTooltip(value: IDataObject[]) {
	if (!isTriggerNode.value) {
		return;
	}

	const pinDataDiscoveryFlag = useStorage(LOCAL_STORAGE_PIN_DATA_DISCOVERY_NDV_FLAG).value;

	if (value && value.length > 0 && !isReadOnlyRoute.value && !pinDataDiscoveryFlag) {
		pinDataDiscoveryComplete();

		setTimeout(() => {
			isControlledPinDataTooltip.value = true;
			pinDataDiscoveryTooltipVisible.value = true;
			dataPinningEventBus.emit('data-pinning-discovery', { isTooltipVisible: true });
		}, 500); // Wait for NDV to open
	}
}

function hidePinDataDiscoveryTooltip() {
	if (pinDataDiscoveryTooltipVisible.value) {
		isControlledPinDataTooltip.value = false;
		pinDataDiscoveryTooltipVisible.value = false;
		dataPinningEventBus.emit('data-pinning-discovery', { isTooltipVisible: false });
	}
}

function pinDataDiscoveryComplete() {
	useStorage(LOCAL_STORAGE_PIN_DATA_DISCOVERY_NDV_FLAG).value = 'true';
	useStorage(LOCAL_STORAGE_PIN_DATA_DISCOVERY_CANVAS_FLAG).value = 'true';
}

function enterEditMode({ origin }: EnterEditModeArgs) {
	const inputData = pinnedData.data.value
		? clearJsonKey(pinnedData.data.value)
		: executionDataToJson(rawInputData.value);

	const inputDataLength = Array.isArray(inputData)
		? inputData.length
		: Object.keys(inputData ?? {}).length;

	const data = inputDataLength > 0 ? inputData : TEST_PIN_DATA;

	ndvStore.setOutputPanelEditModeEnabled(true);
	ndvStore.setOutputPanelEditModeValue(JSON.stringify(data, null, 2));

	telemetry.track('User opened ndv edit state', {
		node_type: activeNode.value?.type,
		click_type: origin === 'editIconButton' ? 'button' : 'link',
		push_ref: props.pushRef,
		run_index: props.runIndex,
		is_output_present: hasNodeRun.value || pinnedData.hasData.value,
		view: !hasNodeRun.value && !pinnedData.hasData.value ? 'undefined' : props.displayMode,
		is_data_pinned: pinnedData.hasData.value,
	});
}

function onClickCancelEdit() {
	ndvStore.setOutputPanelEditModeEnabled(false);
	ndvStore.setOutputPanelEditModeValue('');
	onExitEditMode({ type: 'cancel' });
}

function onClickSaveEdit() {
	if (!node.value) {
		return;
	}

	const { value } = editMode.value;

	toast.clearAllStickyNotifications();

	try {
		const clearedValue = clearJsonKey(value) as INodeExecutionData[];
		try {
			pinnedData.setData(clearedValue, 'save-edit');
		} catch (error) {
			// setData function already shows toasts on error, so just return here
			return;
		}
	} catch (error) {
		toast.showError(error, i18n.baseText('ndv.pinData.error.syntaxError.title'));
		return;
	}

	ndvStore.setOutputPanelEditModeEnabled(false);

	onExitEditMode({ type: 'save' });
}

function onExitEditMode({ type }: { type: 'save' | 'cancel' }) {
	telemetry.track('User closed ndv edit state', {
		node_type: activeNode.value?.type,
		push_ref: props.pushRef,
		run_index: props.runIndex,
		view: props.displayMode,
		type,
	});
}

async function onTogglePinData({ source }: { source: PinDataSource | UnpinDataSource }) {
	if (!node.value) {
		return;
	}

	if (source === 'pin-icon-click') {
		const telemetryPayload = {
			node_type: activeNode.value?.type,
			push_ref: props.pushRef,
			run_index: props.runIndex,
			view: !hasNodeRun.value && !pinnedData.hasData.value ? 'none' : props.displayMode,
		};

		void externalHooks.run('runData.onTogglePinData', telemetryPayload);
		telemetry.track('User clicked pin data icon', telemetryPayload);
	}

	nodeHelpers.updateNodeParameterIssues(node.value);

	if (pinnedData.hasData.value) {
		pinnedData.unsetData(source);
		return;
	}

	try {
		pinnedData.setData(rawInputData.value, 'pin-icon-click');
	} catch (error) {
		console.error(error);
		return;
	}

	if (maxRunIndex.value > 0) {
		toast.showToast({
			title: i18n.baseText('ndv.pinData.pin.multipleRuns.title', {
				interpolate: {
					index: `${props.runIndex}`,
				},
			}),
			message: i18n.baseText('ndv.pinData.pin.multipleRuns.description'),
			type: 'success',
			duration: 2000,
		});
	}

	hidePinDataDiscoveryTooltip();
	pinDataDiscoveryComplete();
}

function switchToBinary() {
	onDisplayModeChange('binary');
}

function onBranchChange(value: number) {
	outputIndex.value = value;

	telemetry.track('User changed ndv branch', {
		push_ref: props.pushRef,
		branch_index: value,
		node_type: activeNode.value?.type,
		node_type_input_selection: nodeType.value ? nodeType.value.name : '',
		pane: props.paneType,
	});
}

function showTooMuchData() {
	showData.value = true;
	userEnabledShowData.value = true;
	telemetry.track('User clicked ndv button', {
		node_type: activeNode.value?.type,
		workflow_id: workflowsStore.workflowId,
		push_ref: props.pushRef,
		pane: props.paneType,
		type: 'showTooMuchData',
	});
}

function toggleLinkRuns() {
	if (props.linkedRuns) {
		unlinkRun();
	} else {
		linkRun();
	}
}

function linkRun() {
	emit('linkRun');
}

function unlinkRun() {
	emit('unlinkRun');
}

function onCurrentPageChange(value: number) {
	currentPage.value = value;
	telemetry.track('User changed ndv page', {
		node_type: activeNode.value?.type,
		workflow_id: workflowsStore.workflowId,
		push_ref: props.pushRef,
		pane: props.paneType,
		page_selected: currentPage.value,
		page_size: pageSize.value,
		items_total: dataCount.value,
	});
}

function resetCurrentPageIfTooFar() {
	const maxPage = Math.ceil(dataCount.value / pageSize.value);
	if (maxPage < currentPage.value) {
		currentPage.value = maxPage;
	}
}

function onPageSizeChange(newPageSize: number) {
	pageSize.value = newPageSize;

	resetCurrentPageIfTooFar();

	telemetry.track('User changed ndv page size', {
		node_type: activeNode.value?.type,
		workflow_id: workflowsStore.workflowId,
		push_ref: props.pushRef,
		pane: props.paneType,
		page_selected: currentPage.value,
		page_size: pageSize.value,
		items_total: dataCount.value,
	});
}

function onDisplayModeChange(newDisplayMode: IRunDataDisplayMode) {
	const previous = props.displayMode;
	emit('displayModeChange', newDisplayMode);

	if (!userEnabledShowData.value) updateShowData();

	if (dataContainerRef.value) {
		const dataDisplay = dataContainerRef.value.children[0];

		if (dataDisplay) {
			dataDisplay.scrollTo(0, 0);
		}
	}

	closeBinaryDataDisplay();
	void externalHooks.run('runData.displayModeChanged', {
		newValue: newDisplayMode,
		oldValue: previous,
	});
	if (activeNode.value) {
		telemetry.track('User changed ndv item view', {
			previous_view: previous,
			new_view: newDisplayMode,
			node_type: activeNode.value.type,
			workflow_id: workflowsStore.workflowId,
			push_ref: props.pushRef,
			pane: props.paneType,
		});
	}
}

function getRunLabel(option: number) {
	if (!node.value) {
		return;
	}

	let itemsCount = 0;
	for (let i = 0; i <= maxOutputIndex.value; i++) {
		itemsCount += getPinDataOrLiveData(getRawInputData(option - 1, i)).length;
	}
	const items = i18n.baseText('ndv.output.items', {
		adjustToNumber: itemsCount,
		interpolate: { count: itemsCount },
	});

	const metadata = workflowRunData.value?.[node.value.name]?.[option - 1]?.metadata ?? null;
	const subexecutions = metadata?.subExecutionsCount
		? i18n.baseText('ndv.output.andSubExecutions', {
				adjustToNumber: metadata.subExecutionsCount,
				interpolate: {
					count: metadata.subExecutionsCount,
				},
			})
		: '';

	const itemsLabel = itemsCount > 0 ? ` (${items}${subexecutions})` : '';
	return option + i18n.baseText('ndv.output.of') + (maxRunIndex.value + 1) + itemsLabel;
}

function getRawInputData(
	runIndex: number,
	outputIndex: number,
	connectionType: NodeConnectionType = NodeConnectionTypes.Main,
): INodeExecutionData[] {
	let inputData: INodeExecutionData[] = [];

	if (node.value) {
		inputData = nodeHelpers.getNodeInputData(
			node.value,
			runIndex,
			outputIndex,
			props.paneType,
			connectionType,
			workflowExecution.value,
		);
	}

	if (inputData.length === 0 || !Array.isArray(inputData)) {
		return [];
	}

	return inputData;
}

function getPinDataOrLiveData(data: INodeExecutionData[]): INodeExecutionData[] {
	if (pinnedData.data.value && !props.isProductionExecutionPreview) {
		return Array.isArray(pinnedData.data.value)
			? pinnedData.data.value.map((value) => ({
					json: value,
				}))
			: [
					{
						json: pinnedData.data.value,
					},
				];
	}
	return data;
}

function getFilteredData(data: INodeExecutionData[]): INodeExecutionData[] {
	if (!search.value || isSchemaView.value) {
		return data;
	}

	currentPage.value = 1;
	return data.filter(({ json }) => searchInObject(json, search.value));
}

function getDataCount(
	runIndex: number,
	outputIndex: number,
	connectionType: NodeConnectionType = NodeConnectionTypes.Main,
) {
	if (!node.value) {
		return 0;
	}

	if (workflowRunData.value?.[node.value.name]?.[runIndex]?.hasOwnProperty('error')) {
		return 1;
	}

	const rawInputData = getRawInputData(runIndex, outputIndex, connectionType);
	const pinOrLiveData = getPinDataOrLiveData(rawInputData);
	return getFilteredData(pinOrLiveData).length;
}

function determineInitialOutputIndex() {
	for (let i = 0; i <= maxOutputIndex.value; i++) {
		if (getRawInputData(props.runIndex, i).length) {
			return i;
		}
	}

	return 0;
}

function init() {
	// Reset the selected output index every time another node gets selected
	outputIndex.value = determineInitialOutputIndex();
	refreshDataSize();
	closeBinaryDataDisplay();
	let outputTypes: NodeConnectionType[] = [];
	if (node.value && nodeType.value) {
		const outputs = getResolvedNodeOutputs();
		outputTypes = NodeHelpers.getConnectionTypes(outputs);
	}
	connectionType.value = outputTypes.length === 0 ? NodeConnectionTypes.Main : outputTypes[0];
	if (binaryData.value.length > 0) {
		emit('displayModeChange', 'binary');
	} else if (props.displayMode === 'binary') {
		emit('displayModeChange', 'schema');
	}
}

function closeBinaryDataDisplay() {
	binaryDataDisplayVisible.value = false;
	binaryDataDisplayData.value = null;
}

function isViewable(index: number, key: string | number): boolean {
	const { mimeType } = binaryData.value[index][key];
	return ViewableMimeTypes.includes(mimeType);
}

function isDownloadable(index: number, key: string | number): boolean {
	const { mimeType, fileName } = binaryData.value[index][key];
	return !!(mimeType && fileName);
}

async function downloadBinaryData(index: number, key: string | number) {
	const { id, data, fileName, fileExtension, mimeType } = binaryData.value[index][key];

	if (id) {
		const url = workflowsStore.getBinaryUrl(id, 'download', fileName ?? '', mimeType);
		saveAs(url, [fileName, fileExtension].join('.'));
		return;
	} else {
		const bufferString = 'data:' + mimeType + ';base64,' + data;
		const blob = await fetch(bufferString).then(async (d) => await d.blob());
		saveAs(blob, fileName);
	}
}

async function downloadJsonData() {
	const fileName = (node.value?.name ?? '').replace(/[^\w\d]/g, '_');
	const blob = new Blob([JSON.stringify(rawInputData.value, null, 2)], {
		type: 'application/json',
	});

	saveAs(blob, `${fileName}.json`);
}

function displayBinaryData(index: number, key: string | number) {
	const { data, mimeType } = binaryData.value[index][key];
	binaryDataDisplayVisible.value = true;

	binaryDataDisplayData.value = {
		node: node.value?.name,
		runIndex: props.runIndex,
		outputIndex: currentOutputIndex.value,
		index,
		key,
		data,
		mimeType,
	};
}

function getOutputName(outputIndex: number) {
	if (node.value === null) {
		return outputIndex + 1;
	}

	const outputs = getResolvedNodeOutputs();
	const outputConfiguration = outputs?.[outputIndex] as INodeOutputConfiguration;

	if (outputConfiguration && isObject(outputConfiguration)) {
		return outputConfiguration?.displayName;
	}
	if (!nodeType.value?.outputNames || nodeType.value.outputNames.length <= outputIndex) {
		return outputIndex + 1;
	}

	return nodeType.value.outputNames[outputIndex];
}

function refreshDataSize() {
	// Hide by default the data from being displayed
	showData.value = false;
	const jsonItems = inputDataPage.value.map((item) => item.json);
	const byteSize = new Blob([JSON.stringify(jsonItems)]).size;
	dataSize.value = byteSize;
	updateShowData();
}

function updateShowData() {
	// Display data if it is reasonably small (< 1MB)
	showData.value =
		(isSchemaView.value && dataSize.value < MAX_DISPLAY_DATA_SIZE_SCHEMA_VIEW) ||
		dataSize.value < MAX_DISPLAY_DATA_SIZE;
}

function onRunIndexChange(run: number) {
	emit('runChange', run);
}

function enableNode() {
	if (node.value) {
		const updateInformation = {
			name: node.value.name,
			properties: {
				disabled: !node.value.disabled,
			} as IDataObject,
		} as INodeUpdatePropertiesInformation;

		workflowsStore.updateNodeProperties(updateInformation);
	}
}

function setDisplayMode() {
	if (!activeNode.value) return;

	const shouldDisplayHtml =
		activeNode.value.type === HTML_NODE_TYPE &&
		activeNode.value.parameters.operation === 'generateHtmlTemplate';

	if (shouldDisplayHtml) {
		emit('displayModeChange', 'html');
	}
}

function activatePane() {
	emit('activatePane');
}

function onSearchClear() {
	search.value = '';
	document.dispatchEvent(new KeyboardEvent('keyup', { key: '/' }));
}

defineExpose({ enterEditMode });
</script>

<template>
	<div
<<<<<<< HEAD
		:class="['run-data', $style.container, { [$style['ndv-v2']]: isNDVV2 }]"
=======
		:class="['run-data', $style.container, props.compact ? $style.compact : '']"
>>>>>>> 54499fc6
		@mouseover="activatePane"
	>
		<N8nCallout
			v-if="
				!isPaneTypeInput &&
				pinnedData.hasData.value &&
				!editMode.enabled &&
				!isProductionExecutionPreview
			"
			theme="secondary"
			icon="thumbtack"
			:class="$style.pinnedDataCallout"
			data-test-id="ndv-pinned-data-callout"
		>
			{{ i18n.baseText('runData.pindata.thisDataIsPinned') }}
			<span v-if="!isReadOnlyRoute && !readOnlyEnv" class="ml-4xs">
				<N8nLink
					theme="secondary"
					size="small"
					underline
					bold
					data-test-id="ndv-unpin-data"
					@click.stop="onTogglePinData({ source: 'banner-link' })"
				>
					{{ i18n.baseText('runData.pindata.unpin') }}
				</N8nLink>
			</span>
			<template #trailingContent>
				<N8nLink
					:to="DATA_PINNING_DOCS_URL"
					size="small"
					theme="secondary"
					bold
					underline
					@click="onClickDataPinningDocsLink"
				>
					{{ i18n.baseText('runData.pindata.learnMore') }}
				</N8nLink>
			</template>
		</N8nCallout>

		<BinaryDataDisplay
			v-if="binaryDataDisplayData"
			:window-visible="binaryDataDisplayVisible"
			:display-data="binaryDataDisplayData"
			@close="closeBinaryDataDisplay"
		/>

		<div :class="$style.header">
			<div :class="$style.title">
				<slot name="header"></slot>
			</div>

			<div
				v-show="!hasRunError && !isTrimmedManualExecutionDataItem"
				:class="$style.displayModes"
				data-test-id="run-data-pane-header"
				@click.stop
			>
				<Suspense>
					<LazyRunDataSearch
						v-if="showIOSearch"
						v-model="search"
						:class="$style.search"
						:pane-type="paneType"
						:display-mode="displayMode"
						:is-area-active="isPaneActive"
						@focus="activatePane"
					/>
				</Suspense>

				<RunDataDisplayModeSelect
					v-show="
						hasPreviewSchema ||
						(hasNodeRun &&
							(inputData.length || binaryData.length || search || hasMultipleInputNodes) &&
							!editMode.enabled)
					"
					:class="$style.displayModeSelect"
					:compact="props.compact"
					:value="displayMode"
					:has-binary-data="binaryData.length > 0"
					:pane-type="paneType"
					:node-generates-html="
						activeNode?.type === HTML_NODE_TYPE &&
						activeNode.parameters.operation === 'generateHtmlTemplate'
					"
					:has-renderable-data="hasParsedAiContent"
					@change="onDisplayModeChange"
				/>

				<RunDataItemCount v-if="props.compact" v-bind="itemsCountProps" />

				<N8nIconButton
					v-if="!props.disableEdit && canPinData && !isReadOnlyRoute && !readOnlyEnv"
					v-show="!editMode.enabled"
					:title="i18n.baseText('runData.editOutput')"
					:circle="false"
					:disabled="node?.disabled"
					icon="pencil-alt"
					type="tertiary"
					data-test-id="ndv-edit-pinned-data"
					@click="enterEditMode({ origin: 'editIconButton' })"
				/>

				<RunDataPinButton
					v-if="showPinButton"
					:disabled="pinButtonDisabled"
					:tooltip-contents-visibility="{
						binaryDataTooltipContent: !!binaryData?.length,
						pinDataDiscoveryTooltipContent:
							isControlledPinDataTooltip && pinDataDiscoveryTooltipVisible,
					}"
					:data-pinning-docs-url="DATA_PINNING_DOCS_URL"
					:pinned-data="pinnedData"
					@toggle-pin-data="onTogglePinData({ source: 'pin-icon-click' })"
				/>

				<div v-if="!props.disableEdit" v-show="editMode.enabled" :class="$style.editModeActions">
					<N8nButton
						type="tertiary"
						:label="i18n.baseText('runData.editor.cancel')"
						@click="onClickCancelEdit"
					/>
					<N8nButton
						class="ml-2xs"
						type="primary"
						:label="i18n.baseText('runData.editor.save')"
						@click="onClickSaveEdit"
					/>
				</div>
			</div>
		</div>

		<div v-if="inputSelectLocation === 'header'" :class="$style.inputSelect">
			<slot name="input-select"></slot>
		</div>

		<div
			v-if="maxRunIndex > 0 && !displaysMultipleNodes && !props.disableRunIndexSelection"
			v-show="!editMode.enabled"
			:class="$style.runSelector"
		>
			<div :class="$style.runSelectorInner">
				<slot v-if="inputSelectLocation === 'runs'" name="input-select"></slot>

				<N8nSelect
					:model-value="runIndex"
					:class="$style.runSelectorSelect"
					size="small"
					teleported
					data-test-id="run-selector"
					@update:model-value="onRunIndexChange"
					@click.stop
				>
					<template #prepend>{{ i18n.baseText('ndv.output.run') }}</template>
					<N8nOption
						v-for="option in maxRunIndex + 1"
						:key="option"
						:label="getRunLabel(option)"
						:value="option - 1"
					></N8nOption>
				</N8nSelect>

				<N8nTooltip v-if="canLinkRuns" placement="right">
					<template #content>
						{{ i18n.baseText(linkedRuns ? 'runData.unlinking.hint' : 'runData.linking.hint') }}
					</template>
					<N8nIconButton
						:icon="linkedRuns ? 'unlink' : 'link'"
						:class="['linkRun', linkedRuns ? 'linked' : '']"
						text
						type="tertiary"
						size="small"
						data-test-id="link-run"
						@click="toggleLinkRuns"
					/>
				</N8nTooltip>

				<slot name="run-info"></slot>
			</div>
			<ViewSubExecution
				v-if="activeTaskMetadata && !(paneType === 'input' && hasInputOverwrite)"
				:task-metadata="activeTaskMetadata"
				:display-mode="displayMode"
			/>
		</div>

		<slot v-if="!displaysMultipleNodes" name="before-data" />

		<div v-if="props.calloutMessage || $slots['callout-message']" :class="$style.hintCallout">
			<N8nCallout theme="info" data-test-id="run-data-callout">
				<slot name="callout-message">
					<N8nText v-n8n-html="props.calloutMessage" size="small"></N8nText>
				</slot>
			</N8nCallout>
		</div>

		<N8nCallout
			v-for="hint in getNodeHints()"
			:key="hint.message"
			:class="$style.hintCallout"
			:theme="hint.type || 'info'"
			data-test-id="node-hint"
		>
			<N8nText v-n8n-html="hint.message" size="small"></N8nText>
		</N8nCallout>

		<div
			v-if="maxOutputIndex > 0 && branches.length > 1 && !displaysMultipleNodes"
			:class="$style.outputs"
			data-test-id="branches"
		>
			<slot v-if="inputSelectLocation === 'outputs'" name="input-select"></slot>
			<ViewSubExecution
				v-if="activeTaskMetadata && !(paneType === 'input' && hasInputOverwrite)"
				:task-metadata="activeTaskMetadata"
				:display-mode="displayMode"
			/>

			<div :class="$style.tabs">
				<N8nTabs
					size="small"
					:model-value="currentOutputIndex"
					:options="branches"
					@update:model-value="onBranchChange"
				/>
			</div>
		</div>

		<div
			v-else-if="
				!props.compact &&
				hasNodeRun &&
				!isSearchInSchemaView &&
				((dataCount > 0 && maxRunIndex === 0) || search) &&
				!isArtificialRecoveredEventItem &&
				!displaysMultipleNodes
			"
			v-show="!editMode.enabled"
			:class="$style.itemsCount"
			data-test-id="ndv-items-count"
		>
			<slot v-if="inputSelectLocation === 'items'" name="input-select"></slot>

			<RunDataItemCount v-bind="itemsCountProps" />
			<ViewSubExecution
				v-if="activeTaskMetadata && !(paneType === 'input' && hasInputOverwrite)"
				:task-metadata="activeTaskMetadata"
				:display-mode="displayMode"
			/>
		</div>

		<div ref="dataContainerRef" :class="$style.dataContainer" data-test-id="ndv-data-container">
			<div
				v-if="isExecuting && !isWaitNodeWaiting"
				:class="$style.center"
				data-test-id="ndv-executing"
			>
				<div :class="$style.spinner"><N8nSpinner type="ring" /></div>
				<N8nText>{{ executingMessage }}</N8nText>
			</div>

			<div v-else-if="editMode.enabled" :class="$style.editMode">
				<div :class="[$style.editModeBody, 'ignore-key-press-canvas']">
					<JsonEditor
						:model-value="editMode.value"
						:fill-parent="true"
						@update:model-value="ndvStore.setOutputPanelEditModeValue($event)"
					/>
				</div>
				<div :class="$style.editModeFooter">
					<N8nInfoTip :bold="false" :class="$style.editModeFooterInfotip">
						{{ i18n.baseText('runData.editor.copyDataInfo') }}
						<N8nLink :to="DATA_EDITING_DOCS_URL" size="small">
							{{ i18n.baseText('generic.learnMore') }}
						</N8nLink>
					</N8nInfoTip>
				</div>
			</div>

			<div
				v-else-if="
					paneType === 'output' && hasSubworkflowExecutionError && subworkflowExecutionError
				"
				:class="$style.stretchVertically"
			>
				<NodeErrorView
					:compact="compact"
					:error="subworkflowExecutionError"
					:class="$style.errorDisplay"
					show-details
				/>
			</div>

			<div v-else-if="isWaitNodeWaiting" :class="$style.center">
				<slot name="node-waiting">xxx</slot>
			</div>

			<div
				v-else-if="!hasNodeRun && !(displaysMultipleNodes && (node?.disabled || hasPreviewSchema))"
				:class="$style.center"
			>
				<slot name="node-not-run"></slot>
			</div>

			<div
				v-else-if="paneType === 'input' && !displaysMultipleNodes && node?.disabled"
				:class="$style.center"
			>
				<N8nText>
					{{ i18n.baseText('ndv.input.disabled', { interpolate: { nodeName: node.name } }) }}
					<N8nLink @click="enableNode">
						{{ i18n.baseText('ndv.input.disabled.cta') }}
					</N8nLink>
				</N8nText>
			</div>

			<div
				v-else-if="isTrimmedManualExecutionDataItem && uiStore.isProcessingExecutionResults"
				:class="$style.center"
			>
				<div :class="$style.spinner"><N8nSpinner type="ring" /></div>
				<N8nText color="text-dark" size="large">
					{{ i18n.baseText('runData.trimmedData.loading') }}
				</N8nText>
			</div>

			<div v-else-if="isTrimmedManualExecutionDataItem" :class="$style.center">
				<N8nText bold color="text-dark" size="large">
					{{ i18n.baseText('runData.trimmedData.title') }}
				</N8nText>
				<N8nText>
					{{ i18n.baseText('runData.trimmedData.message') }}
				</N8nText>
			</div>

			<div v-else-if="hasNodeRun && isArtificialRecoveredEventItem" :class="$style.center">
				<slot name="recovered-artificial-output-data"></slot>
			</div>

			<div v-else-if="hasNodeRun && hasRunError" :class="$style.stretchVertically">
				<N8nText v-if="isPaneTypeInput" :class="$style.center" size="large" tag="p" bold>
					{{
						i18n.baseText('nodeErrorView.inputPanel.previousNodeError.title', {
							interpolate: { nodeName: node?.name ?? '' },
						})
					}}
				</N8nText>
				<div v-else-if="$slots['content']">
					<NodeErrorView
						v-if="workflowRunErrorAsNodeError"
						:error="workflowRunErrorAsNodeError"
						:class="$style.inlineError"
						:compact="compact"
					/>
					<slot name="content"></slot>
				</div>
				<NodeErrorView
					v-else-if="workflowRunErrorAsNodeError"
					:error="workflowRunErrorAsNodeError"
					:class="$style.dataDisplay"
					:compact="compact"
					show-details
				/>
			</div>

			<div
				v-else-if="
					hasNodeRun &&
					(!unfilteredDataCount || (search && !dataCount)) &&
					!displaysMultipleNodes &&
					branches.length > 1
				"
				:class="$style.center"
			>
				<div v-if="search">
					<N8nText tag="h3" size="large">{{ i18n.baseText('ndv.search.noMatch.title') }}</N8nText>
					<N8nText>
						<i18n-t keypath="ndv.search.noMatch.description" tag="span">
							<template #link>
								<a href="#" @click="onSearchClear">
									{{ i18n.baseText('ndv.search.noMatch.description.link') }}
								</a>
							</template>
						</i18n-t>
					</N8nText>
				</div>
				<N8nText v-else>
					{{ noDataInBranchMessage }}
				</N8nText>
			</div>

			<div
				v-else-if="hasNodeRun && !inputData.length && !displaysMultipleNodes && !search"
				:class="$style.center"
			>
				<slot name="no-output-data">xxx</slot>
			</div>

			<div
				v-else-if="hasNodeRun && !showData"
				data-test-id="ndv-data-size-warning"
				:class="$style.center"
			>
				<N8nText :bold="true" color="text-dark" size="large">{{ tooMuchDataTitle }}</N8nText>
				<N8nText align="center" tag="div"
					><span
						v-n8n-html="
							i18n.baseText('ndv.output.tooMuchData.message', {
								interpolate: { size: dataSizeInMB },
							})
						"
					></span
				></N8nText>

				<N8nButton
					outline
					:label="i18n.baseText('ndv.output.tooMuchData.showDataAnyway')"
					@click="showTooMuchData"
				/>

				<N8nButton
					size="small"
					:label="i18n.baseText('runData.downloadBinaryData')"
					@click="downloadJsonData()"
				/>
			</div>

			<!-- V-else slot named content which only renders if $slots.content is passed and hasNodeRun -->
			<slot v-else-if="hasNodeRun && $slots['content']" name="content"></slot>

			<div
				v-else-if="
					hasNodeRun &&
					displayMode === 'table' &&
					binaryData.length > 0 &&
					inputData.length === 1 &&
					Object.keys(jsonData[0] || {}).length === 0
				"
				:class="$style.center"
			>
				<N8nText>
					{{ i18n.baseText('runData.switchToBinary.info') }}
					<a @click="switchToBinary">
						{{ i18n.baseText('runData.switchToBinary.binary') }}
					</a>
				</N8nText>
			</div>

			<div v-else-if="showIoSearchNoMatchContent" :class="$style.center">
				<N8nText tag="h3" size="large">{{ i18n.baseText('ndv.search.noMatch.title') }}</N8nText>
				<N8nText>
					<i18n-t keypath="ndv.search.noMatch.description" tag="span">
						<template #link>
							<a href="#" @click="onSearchClear">
								{{ i18n.baseText('ndv.search.noMatch.description.link') }}
							</a>
						</template>
					</i18n-t>
				</N8nText>
			</div>

			<Suspense v-else-if="hasNodeRun && displayMode === 'table' && node">
				<LazyRunDataTable
					:node="node"
					:input-data="inputDataPage"
					:mapping-enabled="mappingEnabled"
					:distance-from-active="distanceFromActive"
					:run-index="runIndex"
					:page-offset="currentPageOffset"
					:total-runs="maxRunIndex"
					:has-default-hover-state="paneType === 'input' && !search"
					:search="search"
					:header-bg-color="tableHeaderBgColor"
					:compact="props.compact"
					:disable-hover-highlight="props.disableHoverHighlight"
					@mounted="emit('tableMounted', $event)"
					@active-row-changed="onItemHover"
					@display-mode-change="onDisplayModeChange"
				/>
			</Suspense>

			<Suspense v-else-if="hasNodeRun && displayMode === 'json' && node">
				<LazyRunDataJson
					:pane-type="paneType"
					:edit-mode="editMode"
					:push-ref="pushRef"
					:node="node"
					:input-data="inputDataPage"
					:mapping-enabled="mappingEnabled"
					:distance-from-active="distanceFromActive"
					:run-index="runIndex"
					:output-index="currentOutputIndex"
					:total-runs="maxRunIndex"
					:search="search"
					:compact="props.compact"
				/>
			</Suspense>

			<Suspense v-else-if="hasNodeRun && isPaneTypeOutput && displayMode === 'html'">
				<LazyRunDataHtml :input-html="inputHtml" />
			</Suspense>

			<Suspense v-else-if="hasNodeRun && displayMode === 'ai'">
				<LazyRunDataAi render-type="rendered" :compact="compact" :content="parsedAiContent" />
			</Suspense>

			<Suspense v-else-if="(hasNodeRun || hasPreviewSchema) && isSchemaView">
				<LazyRunDataSchema
					:nodes="nodes"
					:mapping-enabled="mappingEnabled"
					:node="node"
					:data="jsonData"
					:pane-type="paneType"
					:connection-type="connectionType"
					:output-index="currentOutputIndex"
					:search="search"
					:class="$style.schema"
					:compact="props.compact"
					@clear:search="onSearchClear"
				/>
			</Suspense>

			<div v-else-if="displayMode === 'binary' && binaryData.length === 0" :class="$style.center">
				<N8nText align="center" tag="div">{{ i18n.baseText('runData.noBinaryDataFound') }}</N8nText>
			</div>

			<div v-else-if="displayMode === 'binary'" :class="$style.dataDisplay">
				<div v-for="(binaryDataEntry, index) in binaryData" :key="index">
					<div v-if="binaryData.length > 1" :class="$style.binaryIndex">
						<div>
							{{ index + 1 }}
						</div>
					</div>

					<div :class="$style.binaryRow">
						<div
							v-for="(binaryData, key) in binaryDataEntry"
							:key="index + '_' + key"
							:class="$style.binaryCell"
						>
							<div :data-test-id="'ndv-binary-data_' + index">
								<div :class="$style.binaryHeader">
									{{ key }}
								</div>
								<div v-if="binaryData.fileName">
									<div>
										<N8nText size="small" :bold="true"
											>{{ i18n.baseText('runData.fileName') }}:
										</N8nText>
									</div>
									<div :class="$style.binaryValue">{{ binaryData.fileName }}</div>
								</div>
								<div v-if="binaryData.directory">
									<div>
										<N8nText size="small" :bold="true"
											>{{ i18n.baseText('runData.directory') }}:
										</N8nText>
									</div>
									<div :class="$style.binaryValue">{{ binaryData.directory }}</div>
								</div>
								<div v-if="binaryData.fileExtension">
									<div>
										<N8nText size="small" :bold="true"
											>{{ i18n.baseText('runData.fileExtension') }}:</N8nText
										>
									</div>
									<div :class="$style.binaryValue">{{ binaryData.fileExtension }}</div>
								</div>
								<div v-if="binaryData.mimeType">
									<div>
										<N8nText size="small" :bold="true"
											>{{ i18n.baseText('runData.mimeType') }}:
										</N8nText>
									</div>
									<div :class="$style.binaryValue">{{ binaryData.mimeType }}</div>
								</div>
								<div v-if="binaryData.fileSize">
									<div>
										<N8nText size="small" :bold="true"
											>{{ i18n.baseText('runData.fileSize') }}:
										</N8nText>
									</div>
									<div :class="$style.binaryValue">{{ binaryData.fileSize }}</div>
								</div>

								<div :class="$style.binaryButtonContainer">
									<N8nButton
										v-if="isViewable(index, key)"
										size="small"
										:label="i18n.baseText('runData.showBinaryData')"
										data-test-id="ndv-view-binary-data"
										@click="displayBinaryData(index, key)"
									/>
									<N8nButton
										v-if="isDownloadable(index, key)"
										size="small"
										type="secondary"
										:label="i18n.baseText('runData.downloadBinaryData')"
										data-test-id="ndv-download-binary-data"
										@click="downloadBinaryData(index, key)"
									/>
								</div>
							</div>
						</div>
					</div>
				</div>
			</div>
			<div v-else-if="!hasNodeRun" :class="$style.center">
				<slot name="node-not-run"></slot>
			</div>
		</div>
		<RunDataPaginationBar
			v-if="
				hidePagination === false &&
				hasNodeRun &&
				!hasRunError &&
				displayMode !== 'binary' &&
				dataCount > pageSize &&
				!isSchemaView &&
				!isArtificialRecoveredEventItem
			"
			v-show="!editMode.enabled"
			:current-page="currentPage"
			:page-size="pageSize"
			:total="dataCount"
			@update:current-page="onCurrentPageChange"
			@update:page-size="onPageSizeChange"
		/>
		<N8nBlockUi :show="blockUI" :class="$style.uiBlocker" />
	</div>
</template>

<style lang="scss" module>
.infoIcon {
	color: var(--color-foreground-dark);
}

.center {
	display: flex;
	height: 100%;
	flex-direction: column;
	align-items: center;
	justify-content: center;
	padding: var(--ndv-spacing) var(--ndv-spacing) var(--spacing-xl) var(--ndv-spacing);
	text-align: center;

	> * {
		max-width: 316px;
		margin-bottom: var(--spacing-2xs);
	}
}

.container {
	--ndv-spacing: var(--spacing-s);
	position: relative;
	width: 100%;
	height: 100%;
	display: flex;
	flex-direction: column;
}

.pinnedDataCallout {
	border-radius: inherit;
	border-bottom-right-radius: 0;
	border-top: 0;
	border-left: 0;
	border-right: 0;
}

.header {
	display: flex;
	align-items: center;
	margin-bottom: var(--ndv-spacing);
	padding: var(--ndv-spacing) var(--ndv-spacing) 0 var(--ndv-spacing);
	position: relative;
	overflow-x: auto;
	overflow-y: hidden;
	min-height: calc(30px + var(--ndv-spacing));
	scrollbar-width: thin;
	container-type: inline-size;

	.compact & {
		margin-bottom: var(--spacing-4xs);
		padding: var(--spacing-2xs);
		margin-bottom: 0;
		flex-shrink: 0;
		flex-grow: 0;
		min-height: auto;
	}

	> *:first-child {
		flex-grow: 1;
	}
}

.dataContainer {
	position: relative;
	overflow-y: auto;
	height: 100%;
}

.dataDisplay {
	position: absolute;
	top: 0;
	left: 0;
	padding: 0 var(--ndv-spacing) var(--spacing-3xl) var(--ndv-spacing);
	right: 0;
	overflow-y: auto;
	line-height: var(--font-line-height-xloose);
	word-break: normal;
	height: 100%;

	.compact & {
		padding: 0 var(--spacing-2xs);
	}
}

.inlineError {
	line-height: var(--font-line-height-xloose);
	padding-left: var(--ndv-spacing);
	padding-right: var(--ndv-spacing);
	padding-bottom: var(--ndv-spacing);
}

.outputs {
	display: flex;
	flex-direction: column;
<<<<<<< HEAD
	gap: var(--ndv-spacing);
	padding-left: var(--ndv-spacing);
	padding-right: var(--ndv-spacing);
	padding-bottom: var(--ndv-spacing);
=======
	gap: var(--spacing-s);
	padding-left: var(--spacing-s);
	padding-right: var(--spacing-s);
	padding-bottom: var(--spacing-s);

	.compact & {
		padding-left: var(--spacing-2xs);
		padding-right: var(--spacing-2xs);
		padding-bottom: var(--spacing-2xs);
		font-size: var(--font-size-2xs);
	}
>>>>>>> 54499fc6
}

.tabs {
	display: flex;
	justify-content: space-between;
	align-items: center;
	min-height: 30px;
	--color-tabs-arrow-buttons: var(--color-run-data-background);
}

.itemsCount {
	display: flex;
	align-items: center;
	gap: var(--spacing-2xs);
	padding-left: var(--ndv-spacing);
	padding-right: var(--ndv-spacing);
	padding-bottom: var(--ndv-spacing);
	flex-flow: wrap;
}

.inputSelect {
	padding-left: var(--ndv-spacing);
	padding-right: var(--ndv-spacing);
	padding-bottom: var(--ndv-spacing);
}

.runSelector {
	display: flex;
	align-items: center;
	flex-flow: wrap;
	padding-left: var(--ndv-spacing);
	padding-right: var(--ndv-spacing);
	margin-bottom: var(--ndv-spacing);
	gap: var(--spacing-3xs);

	:global(.el-input--suffix .el-input__inner) {
		padding-right: var(--spacing-l);
	}
}

.runSelectorInner {
	display: flex;
	gap: var(--spacing-4xs);
	align-items: center;
}

.runSelectorSelect {
	max-width: 205px;
}

.search {
	margin-left: auto;
}

.binaryIndex {
	display: block;
	padding: var(--spacing-2xs);
	font-size: var(--font-size-2xs);

	> * {
		display: inline-block;
		width: 30px;
		height: 30px;
		line-height: 30px;
		border-radius: var(--border-radius-base);
		text-align: center;
		background-color: var(--color-foreground-xdark);
		font-weight: var(--font-weight-bold);
		color: var(--color-text-xlight);
	}
}

.binaryRow {
	display: inline-flex;
	font-size: var(--font-size-2xs);
}

.binaryCell {
	display: inline-block;
	width: 300px;
	overflow: hidden;
	background-color: var(--color-foreground-xlight);
	margin-right: var(--spacing-s);
	margin-bottom: var(--spacing-s);
	border-radius: var(--border-radius-base);
	border: var(--border-base);
	padding: var(--spacing-s);
}

.binaryHeader {
	color: $color-primary;
	font-weight: var(--font-weight-bold);
	font-size: 1.2em;
	padding-bottom: var(--spacing-2xs);
	margin-bottom: var(--spacing-2xs);
	border-bottom: 1px solid var(--color-text-light);
}

.binaryButtonContainer {
	margin-top: 1.5em;
	display: flex;
	flex-direction: row;
	justify-content: center;

	> * {
		flex-grow: 0;
		margin-right: var(--spacing-3xs);
	}
}

.binaryValue {
	white-space: initial;
	word-wrap: break-word;
}

.displayModes {
	display: flex;
	justify-content: flex-end;
	align-items: center;
	flex-grow: 1;
	gap: var(--spacing-2xs);

	.compact & {
		/* let title text alone decide the height */
		height: 0;
	}
}

.tooltipContain {
	max-width: 240px;
}

.spinner {
	* {
		color: var(--color-primary);
		min-height: 40px;
		min-width: 40px;
	}

	display: flex;
	justify-content: center;
	margin-bottom: var(--spacing-s);
}

.editMode {
	height: 100%;
	display: flex;
	flex-direction: column;
	justify-content: stretch;
	padding-left: var(--spacing-s);
	padding-right: var(--spacing-s);
}

.editModeBody {
	flex: 1 1 auto;
	max-height: 100%;
	width: 100%;
	overflow: auto;
}

.editModeFooter {
	flex: 0 1 auto;
	display: flex;
	width: 100%;
	justify-content: space-between;
	align-items: center;
	padding-top: var(--spacing-s);
	padding-bottom: var(--spacing-s);
}

.editModeFooterInfotip {
	display: flex;
	flex: 1;
	width: 100%;
}

.editModeActions {
	display: flex;
	justify-content: flex-end;
	align-items: center;
	margin-left: var(--spacing-s);
}

.stretchVertically {
	height: 100%;
}

.uiBlocker {
	border-top-left-radius: 0;
	border-bottom-left-radius: 0;
}

.hintCallout {
	margin-bottom: var(--spacing-xs);
	margin-left: var(--spacing-s);
	margin-right: var(--spacing-s);

	.compact & {
		margin: 0 var(--spacing-2xs) var(--spacing-2xs) var(--spacing-2xs);
	}
}

.schema {
	padding: 0 var(--spacing-s);
}

.search,
.displayModeSelect {
	.compact:not(:hover) & {
		opacity: 0;
		display: none;
	}

	.compact:hover & {
		opacity: 1;
	}
}

@container (max-width: 240px) {
	/* Hide title when the panel is too narrow */
	.compact:hover .title {
		visibility: hidden;
		width: 0;
	}
}

.ndv-v2 {
	--ndv-spacing: var(--spacing-2xs);
}
</style>

<style lang="scss" scoped>
.run-data {
	.code-node-editor {
		height: 100%;
	}
}
</style>

<style lang="scss" scoped>
:deep(.highlight) {
	background-color: #f7dc55;
	color: black;
	border-radius: var(--border-radius-base);
	padding: 0 1px;
	font-weight: var(--font-weight-regular);
	font-style: normal;
}
</style><|MERGE_RESOLUTION|>--- conflicted
+++ resolved
@@ -1359,11 +1359,11 @@
 
 <template>
 	<div
-<<<<<<< HEAD
-		:class="['run-data', $style.container, { [$style['ndv-v2']]: isNDVV2 }]"
-=======
-		:class="['run-data', $style.container, props.compact ? $style.compact : '']"
->>>>>>> 54499fc6
+		:class="[
+			'run-data',
+			$style.container,
+			{ [$style['ndv-v2']]: isNDVV2, [$style.compact]: compact },
+		]"
 		@mouseover="activatePane"
 	>
 		<N8nCallout
@@ -2093,16 +2093,10 @@
 .outputs {
 	display: flex;
 	flex-direction: column;
-<<<<<<< HEAD
 	gap: var(--ndv-spacing);
 	padding-left: var(--ndv-spacing);
 	padding-right: var(--ndv-spacing);
 	padding-bottom: var(--ndv-spacing);
-=======
-	gap: var(--spacing-s);
-	padding-left: var(--spacing-s);
-	padding-right: var(--spacing-s);
-	padding-bottom: var(--spacing-s);
 
 	.compact & {
 		padding-left: var(--spacing-2xs);
@@ -2110,7 +2104,6 @@
 		padding-bottom: var(--spacing-2xs);
 		font-size: var(--font-size-2xs);
 	}
->>>>>>> 54499fc6
 }
 
 .tabs {
@@ -2337,7 +2330,8 @@
 	}
 }
 
-.ndv-v2 {
+.ndv-v2,
+.compact {
 	--ndv-spacing: var(--spacing-2xs);
 }
 </style>
