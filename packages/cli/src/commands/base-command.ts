--- conflicted
+++ resolved
@@ -74,32 +74,11 @@
 
 	protected async loadModules() {
 		for (const moduleName of this.modulesConfig.modules) {
-<<<<<<< HEAD
 			// add module to the registry for dependency injection
 			await import(`../modules/${moduleName}/${moduleName}.module`);
 
 			this.modulesConfig.addLoadedModule(moduleName);
 			this.logger.debug(`Loaded module "${moduleName}"`);
-=======
-			let preInitModule: ModulePreInit | undefined;
-			try {
-				preInitModule = (await import(
-					`../modules/${moduleName}/${moduleName}.pre-init`
-				)) as ModulePreInit;
-			} catch {}
-
-			if (
-				!preInitModule ||
-				preInitModule.shouldLoadModule?.({
-					instance: this.instanceSettings,
-				})
-			) {
-				await import(`../modules/${moduleName}/${moduleName}.module`);
-
-				this.modulesConfig.addLoadedModule(moduleName);
-				this.logger.debug(`Loaded module "${moduleName}"`);
-			}
->>>>>>> aa1c3e49
 		}
 
 		this.moduleRegistry.addEntities();
