import { Container, Service } from 'typedi';
import { exec as callbackExec } from 'child_process';
import { resolve } from 'path';
import { access as fsAccess } from 'fs/promises';
import { promisify } from 'util';
import cookieParser from 'cookie-parser';
import express from 'express';
import helmet from 'helmet';
import { InstanceSettings } from 'n8n-core';
import type { IN8nUISettings } from 'n8n-workflow';

import config from '@/config';

import {
	CLI_DIR,
	EDITOR_UI_DIST_DIR,
	inDevelopment,
	inE2ETests,
	inProduction,
	N8N_VERSION,
	Time,
} from '@/constants';
import type { APIRequest } from '@/requests';
import { ControllerRegistry } from '@/decorators';
import { isApiEnabled, loadPublicApiVersions } from '@/public-api';
import type { ICredentialsOverwrite } from '@/interfaces';
import { CredentialsOverwrites } from '@/credentials-overwrites';
import { LoadNodesAndCredentials } from '@/load-nodes-and-credentials';
import * as ResponseHelper from '@/response-helper';
import { setupPushServer, setupPushHandler, Push } from '@/push';
import { isLdapEnabled } from '@/ldap/helpers.ee';
import { AbstractServer } from '@/abstract-server';
import { PostHogClient } from '@/posthog';
import { MessageEventBus } from '@/eventbus/message-event-bus/message-event-bus';
import { handleMfaDisable, isMfaFeatureEnabled } from '@/mfa/helpers';
import type { FrontendService } from '@/services/frontend.service';
import { OrchestrationService } from '@/services/orchestration.service';
import { LogStreamingEventRelay } from '@/events/log-streaming-event-relay';

import '@/controllers/active-workflows.controller';
import '@/controllers/annotation-tags.controller';
import '@/controllers/auth.controller';
import '@/controllers/binary-data.controller';
import '@/controllers/curl.controller';
import '@/controllers/ai-assistant.controller';
import '@/controllers/dynamic-node-parameters.controller';
import '@/controllers/invitation.controller';
import '@/controllers/me.controller';
import '@/controllers/node-types.controller';
import '@/controllers/oauth/oauth1-credential.controller';
import '@/controllers/oauth/oauth2-credential.controller';
import '@/controllers/orchestration.controller';
import '@/controllers/owner.controller';
import '@/controllers/password-reset.controller';
import '@/controllers/project.controller';
import '@/controllers/role.controller';
import '@/controllers/tags.controller';
import '@/controllers/translation.controller';
import '@/controllers/users.controller';
import '@/controllers/user-settings.controller';
import '@/controllers/workflow-statistics.controller';
import '@/credentials/credentials.controller';
import '@/eventbus/event-bus.controller';
import '@/executions/executions.controller';
import '@/external-secrets/external-secrets.controller.ee';
import '@/license/license.controller';
import '@/workflows/workflow-history/workflow-history.controller.ee';
import '@/workflows/workflows.controller';
import { EventService } from './events/event.service';
import { setupAgentServer, setupAgentHandler } from './agents/agent-ws-server';

const exec = promisify(callbackExec);

@Service()
export class Server extends AbstractServer {
	private endpointPresetCredentials: string;

	private presetCredentialsLoaded: boolean;

	private frontendService?: FrontendService;

	constructor(
		private readonly loadNodesAndCredentials: LoadNodesAndCredentials,
		private readonly orchestrationService: OrchestrationService,
		private readonly postHogClient: PostHogClient,
		private readonly eventService: EventService,
	) {
		super('main');

		this.testWebhooksEnabled = true;
		this.webhooksEnabled = !this.globalConfig.endpoints.disableProductionWebhooksOnMainProcess;
	}

	async start() {
		if (!this.globalConfig.endpoints.disableUi) {
			const { FrontendService } = await import('@/services/frontend.service');
			this.frontendService = Container.get(FrontendService);
		}

		this.presetCredentialsLoaded = false;

		this.endpointPresetCredentials = this.globalConfig.credentials.overwrite.endpoint;

		await super.start();
		this.logger.debug(`Server ID: ${this.uniqueInstanceId}`);

		if (inDevelopment && process.env.N8N_DEV_RELOAD === 'true') {
			void this.loadNodesAndCredentials.setupHotReload();
		}

		this.eventService.emit('server-started');
	}

	private async registerAdditionalControllers() {
		if (!inProduction && this.orchestrationService.isMultiMainSetupEnabled) {
			await import('@/controllers/debug.controller');
		}

		if (isLdapEnabled()) {
			const { LdapService } = await import('@/ldap/ldap.service.ee');
			await import('@/ldap/ldap.controller.ee');
			await Container.get(LdapService).init();
		}

		if (this.globalConfig.nodes.communityPackages.enabled) {
			await import('@/controllers/community-packages.controller');
		}

		if (inE2ETests) {
			await import('@/controllers/e2e.controller');
		}

		if (isMfaFeatureEnabled()) {
			await import('@/controllers/mfa.controller');
		}

		if (!this.globalConfig.endpoints.disableUi) {
			await import('@/controllers/cta.controller');
		}

		// ----------------------------------------
		// SAML
		// ----------------------------------------

		// initialize SamlService if it is licensed, even if not enabled, to
		// set up the initial environment
		try {
			const { SamlService } = await import('@/sso/saml/saml.service.ee');
			await Container.get(SamlService).init();
			await import('@/sso/saml/routes/saml.controller.ee');
		} catch (error) {
			this.logger.warn(`SAML initialization failed: ${(error as Error).message}`);
		}

		// ----------------------------------------
		// Source Control
		// ----------------------------------------
		try {
			const { SourceControlService } = await import(
				'@/environments/source-control/source-control.service.ee'
			);
			await Container.get(SourceControlService).init();
			await import('@/environments/source-control/source-control.controller.ee');
			await import('@/environments/variables/variables.controller.ee');
		} catch (error) {
			this.logger.warn(`Source Control initialization failed: ${(error as Error).message}`);
		}
	}

	async configure(): Promise<void> {
		if (this.globalConfig.endpoints.metrics.enable) {
			const { PrometheusMetricsService } = await import('@/metrics/prometheus-metrics.service');
			await Container.get(PrometheusMetricsService).init(this.app);
		}

		const { frontendService } = this;
		if (frontendService) {
			frontendService.addToSettings({
				isNpmAvailable: await exec('npm --version')
					.then(() => true)
					.catch(() => false),
				versionCli: N8N_VERSION,
			});

			await this.externalHooks.run('frontend.settings', [frontendService.getSettings()]);
		}

		await this.postHogClient.init();

		const publicApiEndpoint = this.globalConfig.publicApi.path;

		// ----------------------------------------
		// Public API
		// ----------------------------------------

		if (isApiEnabled()) {
			const { apiRouters, apiLatestVersion } = await loadPublicApiVersions(publicApiEndpoint);
			this.app.use(...apiRouters);
			if (frontendService) {
				frontendService.settings.publicApi.latestVersion = apiLatestVersion;
			}
		}

		// Extract BrowserId from headers
		this.app.use((req: APIRequest, _, next) => {
			req.browserId = req.headers['browser-id'] as string;
			next();
		});

		// Parse cookies for easier access
		this.app.use(cookieParser());

		const { restEndpoint, app } = this;
		setupPushHandler(restEndpoint, app);

<<<<<<< HEAD
		if (!this.globalConfig.agents.disabled) {
			setupAgentHandler(restEndpoint, app);
=======
		const push = Container.get(Push);
		if (push.isBidirectional) {
			const { CollaborationService } = await import('@/collaboration/collaboration.service');

			const collaborationService = Container.get(CollaborationService);
			collaborationService.init();
		} else {
			this.logger.warn(
				'Collaboration features are disabled because push is configured unidirectional. Use N8N_PUSH_BACKEND=websocket environment variable to enable them.',
			);
>>>>>>> f114035a
		}

		if (config.getEnv('executions.mode') === 'queue') {
			const { ScalingService } = await import('@/scaling/scaling.service');
			await Container.get(ScalingService).setupQueue();
		}

		await handleMfaDisable();

		await this.registerAdditionalControllers();

		// register all known controllers
		Container.get(ControllerRegistry).activate(app);

		// ----------------------------------------
		// Options
		// ----------------------------------------

		// Returns all the available timezones
		const tzDataFile = resolve(CLI_DIR, 'dist/timezones.json');
		this.app.get(`/${this.restEndpoint}/options/timezones`, (_, res) => res.sendFile(tzDataFile));

		// ----------------------------------------
		// Settings
		// ----------------------------------------

		if (frontendService) {
			// Returns the current settings for the UI
			this.app.get(
				`/${this.restEndpoint}/settings`,
				ResponseHelper.send(
					async (req: express.Request): Promise<IN8nUISettings> =>
						frontendService.getSettings(req.headers['push-ref'] as string),
				),
			);
		}

		// ----------------------------------------
		// EventBus Setup
		// ----------------------------------------
		const eventBus = Container.get(MessageEventBus);
		await eventBus.initialize();
		Container.get(LogStreamingEventRelay).init();

		if (this.endpointPresetCredentials !== '') {
			// POST endpoint to set preset credentials
			this.app.post(
				`/${this.endpointPresetCredentials}`,
				async (req: express.Request, res: express.Response) => {
					if (!this.presetCredentialsLoaded) {
						const body = req.body as ICredentialsOverwrite;

						if (req.contentType !== 'application/json') {
							ResponseHelper.sendErrorResponse(
								res,
								new Error(
									'Body must be a valid JSON, make sure the content-type is application/json',
								),
							);
							return;
						}

						Container.get(CredentialsOverwrites).setData(body);

						await frontendService?.generateTypes();

						this.presetCredentialsLoaded = true;

						ResponseHelper.sendSuccessResponse(res, { success: true }, true, 200);
					} else {
						ResponseHelper.sendErrorResponse(res, new Error('Preset credentials can be set once'));
					}
				},
			);
		}

		const maxAge = Time.days.toMilliseconds;
		const cacheOptions = inE2ETests || inDevelopment ? {} : { maxAge };
		const { staticCacheDir } = Container.get(InstanceSettings);
		if (frontendService) {
			const serveIcons: express.RequestHandler = async (req, res) => {
				// eslint-disable-next-line prefer-const
				let { scope, packageName } = req.params;
				if (scope) packageName = `@${scope}/${packageName}`;
				const filePath = this.loadNodesAndCredentials.resolveIcon(packageName, req.originalUrl);
				if (filePath) {
					try {
						await fsAccess(filePath);
						return res.sendFile(filePath, cacheOptions);
					} catch {}
				}
				res.sendStatus(404);
			};

			this.app.use('/icons/@:scope/:packageName/*/*.(svg|png)', serveIcons);
			this.app.use('/icons/:packageName/*/*.(svg|png)', serveIcons);

			const isTLSEnabled =
				this.globalConfig.protocol === 'https' && !!(this.sslKey && this.sslCert);
			const isPreviewMode = process.env.N8N_PREVIEW_MODE === 'true';
			const securityHeadersMiddleware = helmet({
				contentSecurityPolicy: false,
				xFrameOptions:
					isPreviewMode || inE2ETests || inDevelopment ? false : { action: 'sameorigin' },
				dnsPrefetchControl: false,
				// This is only relevant for Internet-explorer, which we do not support
				ieNoOpen: false,
				// This is already disabled in AbstractServer
				xPoweredBy: false,
				// Enable HSTS headers only when n8n handles TLS.
				// if n8n is behind a reverse-proxy, then these headers needs to be configured there
				strictTransportSecurity: isTLSEnabled
					? {
							maxAge: 180 * Time.days.toSeconds,
							includeSubDomains: false,
							preload: false,
						}
					: false,
			});

			// Route all UI urls to index.html to support history-api
			const nonUIRoutes: Readonly<string[]> = [
				'favicon.ico',
				'assets',
				'static',
				'types',
				'healthz',
				'metrics',
				'e2e',
				this.restEndpoint,
				this.endpointPresetCredentials,
				isApiEnabled() ? '' : publicApiEndpoint,
				...this.globalConfig.endpoints.additionalNonUIRoutes.split(':'),
			].filter((u) => !!u);
			const nonUIRoutesRegex = new RegExp(`^/(${nonUIRoutes.join('|')})/?.*$`);
			const historyApiHandler: express.RequestHandler = (req, res, next) => {
				const {
					method,
					headers: { accept },
				} = req;
				if (
					method === 'GET' &&
					accept &&
					(accept.includes('text/html') || accept.includes('*/*')) &&
					!nonUIRoutesRegex.test(req.path)
				) {
					res.setHeader('Cache-Control', 'no-cache, no-store, must-revalidate');
					securityHeadersMiddleware(req, res, () => {
						res.sendFile('index.html', { root: staticCacheDir, maxAge, lastModified: true });
					});
				} else {
					next();
				}
			};
			const setCustomCacheHeader = (res: express.Response) => {
				if (/^\/types\/(nodes|credentials).json$/.test(res.req.url)) {
					res.setHeader('Cache-Control', 'no-cache, must-revalidate');
				}
			};

			this.app.use(
				'/',
				historyApiHandler,
				express.static(staticCacheDir, {
					...cacheOptions,
					setHeaders: setCustomCacheHeader,
				}),
				express.static(EDITOR_UI_DIST_DIR, cacheOptions),
			);
		} else {
			this.app.use('/', express.static(staticCacheDir, cacheOptions));
		}
	}

	protected setupPushServer(): void {
		const { restEndpoint, server, app } = this;
		setupPushServer(restEndpoint, server, app);
	}

	protected setupAgentServer(): void {
		const { restEndpoint, server, app } = this;
		setupAgentServer(restEndpoint, server, app);
	}
}<|MERGE_RESOLUTION|>--- conflicted
+++ resolved
@@ -213,10 +213,10 @@
 		const { restEndpoint, app } = this;
 		setupPushHandler(restEndpoint, app);
 
-<<<<<<< HEAD
 		if (!this.globalConfig.agents.disabled) {
 			setupAgentHandler(restEndpoint, app);
-=======
+		}
+
 		const push = Container.get(Push);
 		if (push.isBidirectional) {
 			const { CollaborationService } = await import('@/collaboration/collaboration.service');
@@ -227,7 +227,6 @@
 			this.logger.warn(
 				'Collaboration features are disabled because push is configured unidirectional. Use N8N_PUSH_BACKEND=websocket environment variable to enable them.',
 			);
->>>>>>> f114035a
 		}
 
 		if (config.getEnv('executions.mode') === 'queue') {
