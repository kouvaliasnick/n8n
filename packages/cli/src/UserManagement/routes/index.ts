--- conflicted
+++ resolved
@@ -75,7 +75,6 @@
 			return;
 		}
 		// Not owner and user exists. We now protect restricted urls.
-<<<<<<< HEAD
 		const postRestrictedUrls = [
 			`/${this.restEndpoint}/users`,
 			`/${this.restEndpoint}/owner`,
@@ -88,10 +87,6 @@
 			`/${this.restEndpoint}/ldap/config`,
 		];
 		const putRestrictedUrls = [`/${this.restEndpoint}/ldap/config`];
-=======
-		const postRestrictedUrls = [`/${this.restEndpoint}/users`, `/${this.restEndpoint}/owner`];
-		const getRestrictedUrls: string[] = [];
->>>>>>> 4ce0fed0
 		const trimmedUrl = req.url.endsWith('/') ? req.url.slice(0, -1) : req.url;
 		if (
 			(req.method === 'POST' && postRestrictedUrls.includes(trimmedUrl)) ||
