--- conflicted
+++ resolved
@@ -1,13 +1,7 @@
 import { v4 as uuid } from 'uuid';
 import { Service } from 'typedi';
 import { Cipher } from 'n8n-core';
-<<<<<<< HEAD
-
-import type { User } from '@db/entities/User';
-import { UserRepository } from '@db/repositories/user.repository';
-=======
 import { AuthUserRepository } from '@db/repositories/authUser.repository';
->>>>>>> 53228029
 import { TOTPService } from './totp.service';
 
 @Service()
@@ -57,51 +51,6 @@
 		return this.decryptSecretAndRecoveryCodes(mfaSecret ?? '', mfaRecoveryCodes ?? []);
 	}
 
-<<<<<<< HEAD
-	public async enableMfa(userId: string) {
-		const user = await this.userRepository.findOneByOrFail({ id: userId });
-		user.mfaEnabled = true;
-		await this.userRepository.save(user);
-		return user;
-	}
-
-	public async disableMfa(userId: string) {
-		const user = await this.userRepository.findOneByOrFail({ id: userId });
-		user.mfaEnabled = false;
-		user.mfaSecret = null;
-		user.mfaRecoveryCodes = [];
-		await this.userRepository.save(user);
-		return user;
-	}
-
-	async validateMfa(user: User, mfaToken: string | undefined, mfaRecoveryCode: string | undefined) {
-		const { decryptedRecoveryCodes, decryptedSecret } = await this.getSecretAndRecoveryCodes(
-			user.id,
-		);
-
-		user.mfaRecoveryCodes = decryptedRecoveryCodes;
-		return mfaToken
-			? await this.validateMfaToken(mfaToken, decryptedSecret)
-			: await this.validateMfaRecoveryCode(user, mfaRecoveryCode);
-	}
-
-	private async validateMfaToken(token: string, secret: string) {
-		return this.totp.verifySecret({ secret, token });
-	}
-
-	private async validateMfaRecoveryCode(user: User, mfaRecoveryCode?: string) {
-		if (!mfaRecoveryCode) return false;
-		const { mfaRecoveryCodes: validCodes } = user;
-		const index = validCodes.indexOf(mfaRecoveryCode);
-		if (index === -1) return false;
-
-		// remove used recovery code
-		validCodes.splice(index, 1);
-		user.mfaRecoveryCodes = validCodes.map((code) => this.cipher.encrypt(code));
-		await this.userRepository.save(user);
-
-		return true;
-=======
 	async validateMfa(
 		userId: string,
 		mfaToken: string | undefined,
@@ -136,6 +85,5 @@
 		user.mfaSecret = null;
 		user.mfaRecoveryCodes = [];
 		return await this.authUserRepository.save(user);
->>>>>>> 53228029
 	}
 }