import { Service } from 'typedi';
import { validate as jsonSchemaValidate } from 'jsonschema';
import type {
	IWorkflowBase,
	ExecutionError,
	INode,
	IRunExecutionData,
	WorkflowExecuteMode,
} from 'n8n-workflow';
import { ApplicationError, Workflow, WorkflowOperationError } from 'n8n-workflow';
import { ActiveExecutions } from '@/ActiveExecutions';
import type {
	ExecutionPayload,
	IExecutionFlattedResponse,
	IExecutionResponse,
	IWorkflowDb,
	IWorkflowExecutionDataProcess,
} from '@/Interfaces';
import { NodeTypes } from '@/NodeTypes';
import { Queue } from '@/Queue';
import type { ExecutionRequest, ExecutionSummaries } from './execution.types';
import { WorkflowRunner } from '@/WorkflowRunner';
import { getStatusUsingPreviousExecutionStatusMethod } from './executionHelpers';
import type { IGetExecutionsQueryFilter } from '@db/repositories/execution.repository';
import { ExecutionRepository } from '@db/repositories/execution.repository';
import { WorkflowRepository } from '@db/repositories/workflow.repository';
import { Logger } from '@/Logger';
import { InternalServerError } from '@/errors/response-errors/internal-server.error';
import { NotFoundError } from '@/errors/response-errors/not-found.error';
import config from '@/config';
import { WaitTracker } from '@/WaitTracker';
import type { ExecutionEntity } from '@/databases/entities/ExecutionEntity';

export const schemaGetExecutionsQueryFilter = {
	$id: '/IGetExecutionsQueryFilter',
	type: 'object',
	properties: {
		id: { type: 'string' },
		finished: { type: 'boolean' },
		mode: { type: 'string' },
		retryOf: { type: 'string' },
		retrySuccessId: { type: 'string' },
		status: {
			type: 'array',
			items: { type: 'string' },
		},
		waitTill: { type: 'boolean' },
		workflowId: { anyOf: [{ type: 'integer' }, { type: 'string' }] },
		metadata: { type: 'array', items: { $ref: '#/$defs/metadata' } },
		startedAfter: { type: 'date-time' },
		startedBefore: { type: 'date-time' },
	},
	$defs: {
		metadata: {
			type: 'object',
			required: ['key', 'value'],
			properties: {
				key: {
					type: 'string',
				},
				value: { type: 'string' },
			},
		},
	},
};

export const allowedExecutionsQueryFilterFields = Object.keys(
	schemaGetExecutionsQueryFilter.properties,
);

@Service()
export class ExecutionService {
	constructor(
		private readonly logger: Logger,
		private readonly queue: Queue,
		private readonly activeExecutions: ActiveExecutions,
		private readonly executionRepository: ExecutionRepository,
		private readonly workflowRepository: WorkflowRepository,
		private readonly nodeTypes: NodeTypes,
<<<<<<< HEAD
		private readonly waitTracker: WaitTracker,
=======
		private readonly workflowRunner: WorkflowRunner,
>>>>>>> ee5e4220
	) {}

	async findOne(
		req: ExecutionRequest.GetOne,
		sharedWorkflowIds: string[],
	): Promise<IExecutionResponse | IExecutionFlattedResponse | undefined> {
		if (!sharedWorkflowIds.length) return undefined;

		const { id: executionId } = req.params;
		const execution = await this.executionRepository.findIfShared(executionId, sharedWorkflowIds);

		if (!execution) {
			this.logger.info('Attempt to read execution was blocked due to insufficient permissions', {
				userId: req.user.id,
				executionId,
			});
			return undefined;
		}

		if (!execution.status) {
			execution.status = getStatusUsingPreviousExecutionStatusMethod(execution);
		}

		return execution;
	}

	async retry(req: ExecutionRequest.Retry, sharedWorkflowIds: string[]) {
		const { id: executionId } = req.params;
		const execution = await this.executionRepository.findWithUnflattenedData(
			executionId,
			sharedWorkflowIds,
		);

		if (!execution) {
			this.logger.info(
				'Attempt to retry an execution was blocked due to insufficient permissions',
				{
					userId: req.user.id,
					executionId,
				},
			);
			throw new NotFoundError(`The execution with the ID "${executionId}" does not exist.`);
		}

		if (execution.finished) {
			throw new ApplicationError('The execution succeeded, so it cannot be retried.');
		}

		const executionMode = 'retry';

		execution.workflowData.active = false;

		// Start the workflow
		const data: IWorkflowExecutionDataProcess = {
			executionMode,
			executionData: execution.data,
			retryOf: req.params.id,
			workflowData: execution.workflowData,
			userId: req.user.id,
		};

		const { lastNodeExecuted } = data.executionData!.resultData;

		if (lastNodeExecuted) {
			// Remove the old error and the data of the last run of the node that it can be replaced
			delete data.executionData!.resultData.error;
			const { length } = data.executionData!.resultData.runData[lastNodeExecuted];
			if (
				length > 0 &&
				data.executionData!.resultData.runData[lastNodeExecuted][length - 1].error !== undefined
			) {
				// Remove results only if it is an error.
				// If we are retrying due to a crash, the information is simply success info from last node
				data.executionData!.resultData.runData[lastNodeExecuted].pop();
				// Stack will determine what to run next
			}
		}

		if (req.body.loadWorkflow) {
			// Loads the currently saved workflow to execute instead of the
			// one saved at the time of the execution.
			const workflowId = execution.workflowData.id;
			const workflowData = (await this.workflowRepository.findOneBy({
				id: workflowId,
			})) as IWorkflowBase;

			if (workflowData === undefined) {
				throw new ApplicationError(
					'Workflow could not be found and so the data not be loaded for the retry.',
					{ extra: { workflowId } },
				);
			}

			data.workflowData = workflowData;

			const workflowInstance = new Workflow({
				id: workflowData.id,
				name: workflowData.name,
				nodes: workflowData.nodes,
				connections: workflowData.connections,
				active: false,
				nodeTypes: this.nodeTypes,
				staticData: undefined,
				settings: workflowData.settings,
			});

			// Replace all of the nodes in the execution stack with the ones of the new workflow
			for (const stack of data.executionData!.executionData!.nodeExecutionStack) {
				// Find the data of the last executed node in the new workflow
				const node = workflowInstance.getNode(stack.node.name);
				if (node === null) {
					this.logger.error('Failed to retry an execution because a node could not be found', {
						userId: req.user.id,
						executionId,
						nodeName: stack.node.name,
					});
					throw new WorkflowOperationError(
						`Could not find the node "${stack.node.name}" in workflow. It probably got deleted or renamed. Without it the workflow can sadly not be retried.`,
					);
				}

				// Replace the node data in the stack that it really uses the current data
				stack.node = node;
			}
		}

		const retriedExecutionId = await this.workflowRunner.run(data);

		const executionData = await this.activeExecutions.getPostExecutePromise(retriedExecutionId);

		if (!executionData) {
			throw new ApplicationError('The retry did not start for an unknown reason.');
		}

		return !!executionData.finished;
	}

	async delete(req: ExecutionRequest.Delete, sharedWorkflowIds: string[]) {
		const { deleteBefore, ids, filters: requestFiltersRaw } = req.body;
		let requestFilters;
		if (requestFiltersRaw) {
			try {
				Object.keys(requestFiltersRaw).map((key) => {
					if (!allowedExecutionsQueryFilterFields.includes(key)) delete requestFiltersRaw[key];
				});
				if (jsonSchemaValidate(requestFiltersRaw, schemaGetExecutionsQueryFilter).valid) {
					requestFilters = requestFiltersRaw as IGetExecutionsQueryFilter;
				}
			} catch (error) {
				throw new InternalServerError('Parameter "filter" contained invalid JSON string.');
			}
		}

		return await this.executionRepository.deleteExecutionsByFilter(
			requestFilters,
			sharedWorkflowIds,
			{
				deleteBefore,
				ids,
			},
		);
	}

	async createErrorExecution(
		error: ExecutionError,
		node: INode,
		workflowData: IWorkflowDb,
		workflow: Workflow,
		mode: WorkflowExecuteMode,
	) {
		const saveDataErrorExecutionDisabled =
			workflowData?.settings?.saveDataErrorExecution === 'none';

		if (saveDataErrorExecutionDisabled) return;

		const executionData: IRunExecutionData = {
			startData: {
				destinationNode: node.name,
				runNodeFilter: [node.name],
			},
			executionData: {
				contextData: {},
				metadata: {},
				nodeExecutionStack: [
					{
						node,
						data: {
							main: [
								[
									{
										json: {},
										pairedItem: {
											item: 0,
										},
									},
								],
							],
						},
						source: null,
					},
				],
				waitingExecution: {},
				waitingExecutionSource: {},
			},
			resultData: {
				runData: {
					[node.name]: [
						{
							startTime: 0,
							executionTime: 0,
							error,
							source: [],
						},
					],
				},
				error,
				lastNodeExecuted: node.name,
			},
		};

		const fullExecutionData: ExecutionPayload = {
			data: executionData,
			mode,
			finished: false,
			startedAt: new Date(),
			workflowData,
			workflowId: workflow.id,
			stoppedAt: new Date(),
			status: 'error',
		};

		await this.executionRepository.createNewExecution(fullExecutionData);
	}

	// ----------------------------------
	//             new API
	// ----------------------------------

	private readonly isRegularMode = config.getEnv('executions.mode') === 'regular';

	/**
	 * Find the `n` most recent executions with a status of `success` or `error`.
	 */
	async findLatestFinished(n: number) {
		return await this.executionRepository.findLatestFinished(n);
	}

	/**
	 * Find all executions with a status of `new`, `running`, and `waiting`.
	 */
	async findAllActive() {
		return await this.executionRepository.findAllActive();
	}

	/**
	 * Find a range of summaries of executions that satisfy a query, along with the
	 * total count of all existing executions that satisfy the query, and whether
	 * the total is an estimate or not.
	 */
	async findRangeWithCount(query: ExecutionSummaries.RangeQuery) {
		const executions = await this.executionRepository.findManyByRangeQuery(query);

		if (config.getEnv('database.type') === 'postgresdb') {
			const liveRows = await this.executionRepository.getLiveExecutionRowsOnPostgres();

			if (liveRows === -1) return { count: -1, estimated: false, results: executions };

			if (liveRows > 100_000) {
				// likely too high to fetch exact count fast
				return { count: liveRows, estimated: true, results: executions };
			}
		}

		const { range: _, ...countQuery } = query;

		const count = await this.executionRepository.fetchCount({ ...countQuery, kind: 'count' });

		return { count, estimated: false, results: executions };
	}

	/**
	 * Stop an active execution.
	 */
	async stop(executionId: string) {
		const execution = await this.executionRepository.findOneBy({ id: executionId });

		if (!execution) throw new NotFoundError('Execution not found');

		const stopResult = await this.activeExecutions.stopExecution(execution.id);

		if (stopResult) return this.toExecutionStopResult(execution);

		if (this.isRegularMode) {
			return await this.waitTracker.stopExecution(execution.id);
		}

		// queue mode

		try {
			return await this.waitTracker.stopExecution(execution.id);
		} catch {
			// @TODO: Why are we swallowing this error in queue mode?
		}

		const activeJobs = await this.queue.getJobs(['active', 'waiting']);
		const job = activeJobs.find(({ data }) => data.executionId === execution.id);

		if (job) {
			await this.queue.stopJob(job);
		} else {
			this.logger.debug('Job to stop no longer in queue', { jobId: execution.id });
		}

		return this.toExecutionStopResult(execution);
	}

	private toExecutionStopResult(execution: ExecutionEntity) {
		return {
			mode: execution.mode,
			startedAt: new Date(execution.startedAt),
			stoppedAt: execution.stoppedAt ? new Date(execution.stoppedAt) : undefined,
			finished: execution.finished,
			status: execution.status,
		};
	}
}<|MERGE_RESOLUTION|>--- conflicted
+++ resolved
@@ -77,11 +77,8 @@
 		private readonly executionRepository: ExecutionRepository,
 		private readonly workflowRepository: WorkflowRepository,
 		private readonly nodeTypes: NodeTypes,
-<<<<<<< HEAD
 		private readonly waitTracker: WaitTracker,
-=======
 		private readonly workflowRunner: WorkflowRunner,
->>>>>>> ee5e4220
 	) {}
 
 	async findOne(
