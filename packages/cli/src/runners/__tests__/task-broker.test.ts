import { mock } from 'jest-mock-extended';
<<<<<<< HEAD

import type { RunnerMessage } from '../runner-types';
import { TaskBroker } from '../task-broker.service';
=======
import type { INodeExecutionData } from 'n8n-workflow';

import type { RunnerMessage } from '../runner-types';
import { TaskBroker, TaskRejectError } from '../task-broker.service';
>>>>>>> 00831276
import type { TaskOffer, TaskRequest, TaskRunner } from '../task-broker.service';

describe('TaskBroker', () => {
	let taskBroker: TaskBroker;

	beforeEach(() => {
		taskBroker = new TaskBroker(mock());
		jest.restoreAllMocks();
	});

	describe('expireTasks', () => {
		it('should remove expired task offers and keep valid task offers', () => {
			const now = process.hrtime.bigint();

			const validOffer: TaskOffer = {
				offerId: 'valid',
				runnerId: 'runner1',
				taskType: 'taskType1',
				validFor: 1000,
				validUntil: now + BigInt(1000 * 1_000_000), // 1 second in the future
			};

			const expiredOffer1: TaskOffer = {
				offerId: 'expired1',
				runnerId: 'runner2',
				taskType: 'taskType1',
				validFor: 1000,
				validUntil: now - BigInt(1000 * 1_000_000), // 1 second in the past
			};

			const expiredOffer2: TaskOffer = {
				offerId: 'expired2',
				runnerId: 'runner3',
				taskType: 'taskType1',
				validFor: 2000,
				validUntil: now - BigInt(2000 * 1_000_000), // 2 seconds in the past
			};

			taskBroker.setPendingTaskOffers([validOffer, expiredOffer1, expiredOffer2]);

			taskBroker.expireTasks();

			const offers = taskBroker.getPendingTaskOffers();

			expect(offers).toHaveLength(1);
			expect(offers[0]).toEqual(validOffer);
		});
	});

	describe('registerRunner', () => {
		it('should add a runner to known runners', () => {
			const runnerId = 'runner1';
			const runner = mock<TaskRunner>({ id: runnerId });
			const messageCallback = jest.fn();

			taskBroker.registerRunner(runner, messageCallback);

			const knownRunners = taskBroker.getKnownRunners();
			const runnerIds = Object.keys(knownRunners);

			expect(runnerIds).toHaveLength(1);
			expect(runnerIds[0]).toEqual(runnerId);

			expect(knownRunners[runnerId].runner).toEqual(runner);
			expect(knownRunners[runnerId].messageCallback).toEqual(messageCallback);
		});
	});

	describe('registerRequester', () => {
		it('should add a requester to known requesters', () => {
			const requesterId = 'requester1';
			const messageCallback = jest.fn();

			taskBroker.registerRequester(requesterId, messageCallback);

			const knownRequesters = taskBroker.getKnownRequesters();
			const requesterIds = Object.keys(knownRequesters);

			expect(requesterIds).toHaveLength(1);
			expect(requesterIds[0]).toEqual(requesterId);

			expect(knownRequesters[requesterId]).toEqual(messageCallback);
		});
	});

	describe('deregisterRunner', () => {
		it('should remove a runner from known runners', () => {
			const runnerId = 'runner1';
			const runner = mock<TaskRunner>({ id: runnerId });
			const messageCallback = jest.fn();

			taskBroker.registerRunner(runner, messageCallback);
			taskBroker.deregisterRunner(runnerId);

			const knownRunners = taskBroker.getKnownRunners();
			const runnerIds = Object.keys(knownRunners);

			expect(runnerIds).toHaveLength(0);
		});
	});

	describe('deregisterRequester', () => {
		it('should remove a requester from known requesters', () => {
			const requesterId = 'requester1';
			const messageCallback = jest.fn();

			taskBroker.registerRequester(requesterId, messageCallback);
			taskBroker.deregisterRequester(requesterId);

			const knownRequesters = taskBroker.getKnownRequesters();
			const requesterIds = Object.keys(knownRequesters);

			expect(requesterIds).toHaveLength(0);
		});
	});

	describe('taskRequested', () => {
		it('should match a pending offer to an incoming request', async () => {
			const now = process.hrtime.bigint();

			const offer: TaskOffer = {
				offerId: 'offer1',
				runnerId: 'runner1',
				taskType: 'taskType1',
				validFor: 1000,
				validUntil: now + BigInt(1000 * 1_000_000),
			};

			taskBroker.setPendingTaskOffers([offer]);

			const request: TaskRequest = {
				requestId: 'request1',
				requesterId: 'requester1',
				taskType: 'taskType1',
			};

			jest.spyOn(taskBroker, 'acceptOffer').mockResolvedValue(); // allow Jest to exit cleanly

			taskBroker.taskRequested(request);

			expect(taskBroker.getPendingTaskOffers()).toHaveLength(0);
		});
	});

	describe('taskOffered', () => {
		it('should match a pending request to an incoming offer', () => {
			const now = process.hrtime.bigint();

			const request: TaskRequest = {
				requestId: 'request1',
				requesterId: 'requester1',
				taskType: 'taskType1',
				acceptInProgress: false,
			};

			taskBroker.setPendingTaskRequests([request]);

			const offer: TaskOffer = {
				offerId: 'offer1',
				runnerId: 'runner1',
				taskType: 'taskType1',
				validFor: 1000,
				validUntil: now + BigInt(1000 * 1_000_000),
			};

			jest.spyOn(taskBroker, 'acceptOffer').mockResolvedValue(); // allow Jest to exit cleanly

			taskBroker.taskOffered(offer);

			expect(taskBroker.getPendingTaskOffers()).toHaveLength(0);
		});
	});

	describe('settleTasks', () => {
		it('should match task offers with task requests by task type', () => {
			const now = process.hrtime.bigint();

			const offer1: TaskOffer = {
				offerId: 'offer1',
				runnerId: 'runner1',
				taskType: 'taskType1',
				validFor: 1000,
				validUntil: now + BigInt(1000 * 1_000_000),
			};

			const offer2: TaskOffer = {
				offerId: 'offer2',
				runnerId: 'runner2',
				taskType: 'taskType2',
				validFor: 1000,
				validUntil: now + BigInt(1000 * 1_000_000),
			};

			const request1: TaskRequest = {
				requestId: 'request1',
				requesterId: 'requester1',
				taskType: 'taskType1',
				acceptInProgress: false,
			};

			const request2: TaskRequest = {
				requestId: 'request2',
				requesterId: 'requester2',
				taskType: 'taskType2',
				acceptInProgress: false,
			};

			const request3: TaskRequest = {
				requestId: 'request3',
				requesterId: 'requester3',
				taskType: 'taskType3', // will have no match
				acceptInProgress: false,
			};

			taskBroker.setPendingTaskOffers([offer1, offer2]);
			taskBroker.setPendingTaskRequests([request1, request2, request3]);

			const acceptOfferSpy = jest.spyOn(taskBroker, 'acceptOffer').mockResolvedValue();

			taskBroker.settleTasks();

			expect(acceptOfferSpy).toHaveBeenCalledTimes(2);
			expect(acceptOfferSpy).toHaveBeenCalledWith(offer1, request1);
			expect(acceptOfferSpy).toHaveBeenCalledWith(offer2, request2);

			const remainingOffers = taskBroker.getPendingTaskOffers();
			expect(remainingOffers).toHaveLength(0);
		});

		it('should not match a request whose acceptance is in progress', () => {
			const now = process.hrtime.bigint();

			const offer: TaskOffer = {
				offerId: 'offer1',
				runnerId: 'runner1',
				taskType: 'taskType1',
				validFor: 1000,
				validUntil: now + BigInt(1000 * 1_000_000),
			};

			const request: TaskRequest = {
				requestId: 'request1',
				requesterId: 'requester1',
				taskType: 'taskType1',
				acceptInProgress: true,
			};

			taskBroker.setPendingTaskOffers([offer]);
			taskBroker.setPendingTaskRequests([request]);

			const acceptOfferSpy = jest.spyOn(taskBroker, 'acceptOffer').mockResolvedValue();

			taskBroker.settleTasks();

			expect(acceptOfferSpy).not.toHaveBeenCalled();

			const remainingOffers = taskBroker.getPendingTaskOffers();
			expect(remainingOffers).toHaveLength(1);
			expect(remainingOffers[0]).toEqual(offer);

			const remainingRequests = taskBroker.getPendingTaskRequests();
			expect(remainingRequests).toHaveLength(1);
			expect(remainingRequests[0]).toEqual(request);
		});

		it('should expire tasks before settling', () => {
			const now = process.hrtime.bigint();

			const validOffer: TaskOffer = {
				offerId: 'valid',
				runnerId: 'runner1',
				taskType: 'taskType1',
				validFor: 1000,
				validUntil: now + BigInt(1000 * 1_000_000), // 1 second in the future
			};

			const expiredOffer: TaskOffer = {
				offerId: 'expired',
				runnerId: 'runner2',
				taskType: 'taskType2', // will be removed before matching
				validFor: 1000,
				validUntil: now - BigInt(1000 * 1_000_000), // 1 second in the past
			};

			const request1: TaskRequest = {
				requestId: 'request1',
				requesterId: 'requester1',
				taskType: 'taskType1',
				acceptInProgress: false,
			};

			const request2: TaskRequest = {
				requestId: 'request2',
				requesterId: 'requester2',
				taskType: 'taskType2',
				acceptInProgress: false,
			};

			taskBroker.setPendingTaskOffers([validOffer, expiredOffer]);
			taskBroker.setPendingTaskRequests([request1, request2]);

			const acceptOfferSpy = jest.spyOn(taskBroker, 'acceptOffer').mockResolvedValue();

			taskBroker.settleTasks();

			expect(acceptOfferSpy).toHaveBeenCalledTimes(1);
			expect(acceptOfferSpy).toHaveBeenCalledWith(validOffer, request1);

			const remainingOffers = taskBroker.getPendingTaskOffers();
			expect(remainingOffers).toHaveLength(0);
		});
	});

	describe('onRunnerMessage', () => {
		it('should handle `runner:taskaccepted` message', async () => {
			const runnerId = 'runner1';
			const taskId = 'task1';

			const message: RunnerMessage.ToN8n.TaskAccepted = {
				type: 'runner:taskaccepted',
				taskId,
			};

			const accept = jest.fn();
			const reject = jest.fn();

			taskBroker.setRunnerAcceptRejects({ [taskId]: { accept, reject } });
			taskBroker.registerRunner(mock<TaskRunner>({ id: runnerId }), jest.fn());

			await taskBroker.onRunnerMessage(runnerId, message);

			const runnerAcceptRejects = taskBroker.getRunnerAcceptRejects();

			expect(accept).toHaveBeenCalled();
			expect(reject).not.toHaveBeenCalled();
			expect(runnerAcceptRejects[taskId]).toBeUndefined();
		});

		it('should handle `runner:taskrejected` message', async () => {
			const runnerId = 'runner1';
			const taskId = 'task1';
			const rejectionReason = 'Task execution failed';

			const message: RunnerMessage.ToN8n.TaskRejected = {
				type: 'runner:taskrejected',
				taskId,
				reason: rejectionReason,
			};

			const accept = jest.fn();
			const reject = jest.fn();

			taskBroker.setRunnerAcceptRejects({ [taskId]: { accept, reject } });
			taskBroker.registerRunner(mock<TaskRunner>({ id: runnerId }), jest.fn());

			await taskBroker.onRunnerMessage(runnerId, message);

			const runnerAcceptRejects = taskBroker.getRunnerAcceptRejects();

			expect(accept).not.toHaveBeenCalled();
			expect(reject).toHaveBeenCalledWith(new TaskRejectError(rejectionReason));
			expect(runnerAcceptRejects[taskId]).toBeUndefined();
		});

		it('should handle `runner:taskdone` message', async () => {
			const runnerId = 'runner1';
			const taskId = 'task1';
			const requesterId = 'requester1';
			const data = mock<INodeExecutionData[]>();

			const message: RunnerMessage.ToN8n.TaskDone = {
				type: 'runner:taskdone',
				taskId,
				data,
			};

			const requesterMessageCallback = jest.fn();

			taskBroker.registerRunner(mock<TaskRunner>({ id: runnerId }), jest.fn());
			taskBroker.setTasks({
				[taskId]: { id: taskId, runnerId, requesterId, taskType: 'test' },
			});
			taskBroker.registerRequester(requesterId, requesterMessageCallback);

			await taskBroker.onRunnerMessage(runnerId, message);

			expect(requesterMessageCallback).toHaveBeenCalledWith({
				type: 'broker:taskdone',
				taskId,
				data,
			});

			expect(taskBroker.getTasks()[taskId]).toBeUndefined();
		});

		it('should handle `runner:taskerror` message', async () => {
			const runnerId = 'runner1';
			const taskId = 'task1';
			const requesterId = 'requester1';
			const errorMessage = 'Task execution failed';

			const message: RunnerMessage.ToN8n.TaskError = {
				type: 'runner:taskerror',
				taskId,
				error: errorMessage,
			};

			const requesterMessageCallback = jest.fn();

			taskBroker.registerRunner(mock<TaskRunner>({ id: runnerId }), jest.fn());
			taskBroker.setTasks({
				[taskId]: { id: taskId, runnerId, requesterId, taskType: 'test' },
			});
			taskBroker.registerRequester(requesterId, requesterMessageCallback);

			await taskBroker.onRunnerMessage(runnerId, message);

			expect(requesterMessageCallback).toHaveBeenCalledWith({
				type: 'broker:taskerror',
				taskId,
				error: errorMessage,
			});

			expect(taskBroker.getTasks()[taskId]).toBeUndefined();
		});

		it('should handle `runner:taskdatarequest` message', async () => {
			const runnerId = 'runner1';
			const taskId = 'task1';
			const requesterId = 'requester1';
			const requestId = 'request1';
			const requestType = 'input';
			const param = 'test_param';

			const message: RunnerMessage.ToN8n.TaskDataRequest = {
				type: 'runner:taskdatarequest',
				taskId,
				requestId,
				requestType,
				param,
			};

			const requesterMessageCallback = jest.fn();

			taskBroker.registerRunner(mock<TaskRunner>({ id: runnerId }), jest.fn());
			taskBroker.setTasks({
				[taskId]: { id: taskId, runnerId, requesterId, taskType: 'test' },
			});
			taskBroker.registerRequester(requesterId, requesterMessageCallback);

			await taskBroker.onRunnerMessage(runnerId, message);

			expect(requesterMessageCallback).toHaveBeenCalledWith({
				type: 'broker:taskdatarequest',
				taskId,
				requestId,
				requestType,
				param,
			});
		});

		it('should handle `runner:rpc` message', async () => {
			const runnerId = 'runner1';
			const taskId = 'task1';
			const requesterId = 'requester1';
			const callId = 'call1';
			const rpcName = 'helpers.httpRequestWithAuthentication';
			const rpcParams = ['param1', 'param2'];

			const message: RunnerMessage.ToN8n.RPC = {
				type: 'runner:rpc',
				taskId,
				callId,
				name: rpcName,
				params: rpcParams,
			};

			const requesterMessageCallback = jest.fn();

			taskBroker.registerRunner(mock<TaskRunner>({ id: runnerId }), jest.fn());
			taskBroker.setTasks({
				[taskId]: { id: taskId, runnerId, requesterId, taskType: 'test' },
			});
			taskBroker.registerRequester(requesterId, requesterMessageCallback);

			await taskBroker.onRunnerMessage(runnerId, message);

			expect(requesterMessageCallback).toHaveBeenCalledWith({
				type: 'broker:rpc',
				taskId,
				callId,
				name: rpcName,
				params: rpcParams,
			});
		});
	});
});<|MERGE_RESOLUTION|>--- conflicted
+++ resolved
@@ -1,14 +1,8 @@
 import { mock } from 'jest-mock-extended';
-<<<<<<< HEAD
-
-import type { RunnerMessage } from '../runner-types';
-import { TaskBroker } from '../task-broker.service';
-=======
 import type { INodeExecutionData } from 'n8n-workflow';
 
 import type { RunnerMessage } from '../runner-types';
 import { TaskBroker, TaskRejectError } from '../task-broker.service';
->>>>>>> 00831276
 import type { TaskOffer, TaskRequest, TaskRunner } from '../task-broker.service';
 
 describe('TaskBroker', () => {
