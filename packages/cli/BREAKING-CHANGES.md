# n8n Breaking Changes

This list shows all the versions which include breaking changes and how to upgrade.

<<<<<<< HEAD
## 1.96.0

### What changed?

The minimum Node.js version required for n8n is now v20.

### When is action necessary?

If you're using n8n via npm or PM2 or if you're contributing to n8n.

### How to upgrade:

Update the Node.js version to v20 or above.
=======
## 1.98.0

### What changed?

The `last_activity` metric included as a part of route metrics has been changed to output a Unix time in seconds from
the previous timestamp label approach. The labeling approach could result in high cardinality within Prometheus and
thus result in poorer performance.

### When is action necessary?

If you've been ingesting route metrics from your n8n instance (version 1.81.0 and newer), you should analyze
how the `last_activity` metric has affected your Prometheus instance and potentially clean up the old data. Future
metrics will also be served in a different format, which needs to be taken into account.
>>>>>>> 1e927294

## 1.83.0

### What changed?

The Form nodes no longer allows `input` field types for custom HTML to prevent malicious javascript from being added.

### When is action necessary?

If you were previously using `input` in the custom HTML for a Form node.

## 1.82.1

### What changed?

The Form nodes no longer allows `input` field types for custom HTML to prevent malicious javascript from being added.

### When is action necessary?

If you were previously using `input` in the custom HTML for a Form node.

## 1.81.3

### What changed?

The Form nodes no longer allows `input` field types for custom HTML to prevent malicious javascript from being added.

### When is action necessary?

If you were previously using `input` in the custom HTML for a Form node.

## 1.65.0

### What changed?

Queue polling via the env var `QUEUE_RECOVERY_INTERVAL` has been removed.

### When is action necessary?

If you have set the env var `QUEUE_RECOVERY_INTERVAL`, so you can remove it as it no longer has any effect.

## 1.63.0

### What changed?

1. The worker server used to bind to IPv6 by default. It now binds to IPv4 by default.
2. The worker server's `/healthz` used to report healthy status based on database and Redis checks. It now reports healthy status regardless of database and Redis status, and the database and Redis checks are part of `/healthz/readiness`.

### When is action necessary?

1. If you experience a port conflict error when starting a worker server using its default port, set a different port for the worker server with `QUEUE_HEALTH_CHECK_PORT`.
2. If you are relying on database and Redis checks for worker health status, switch to checking `/healthz/readiness` instead of `/healthz`.

## 1.57.0

### What changed?

The `verbose` log level was merged into the `debug` log level.

### When is action necessary?

If you are setting the env var `N8N_LOG_LEVEL=verbose`, please update your log level to `N8N_LOG_LEVEL=debug`.

## 1.55.0

### What changed?

The `N8N_BLOCK_FILE_ACCESS_TO_N8N_FILES` environment variable now also blocks access to n8n's static cache directory at `~/.cache/n8n/public`.

### When is action necessary?

If you are writing to or reading from a file at n8n's static cache directory via a node, e.g. `Read/Write Files from Disk`, please update your node to use a different path.

## 1.52.0

### What changed?

Prometheus metrics enabled via `N8N_METRICS_INCLUDE_DEFAULT_METRICS` and `N8N_METRICS_INCLUDE_API_ENDPOINTS` were fixed to include the default `n8n_` prefix.

### When is action necessary?

If you are using Prometheus metrics from these categories and are using a non-empty prefix, please update those metrics to match their new prefixed names.

## 1.47.0

### What changed?

Calling `$(...).last()` (or `$(...).first()` or `$(...).all()` respectively) without arguments is returning the the last item (or first or all items) of the output that connects the two nodes. Before it was returning the item/items of the first output of that node.

### When is action necessary?

If you are using `$(...).last()` (or `$(...).first()` or `$(...)all()` respectively) without arguments for nodes that have multiple outputs (e.g. `If`, `Switch`, `Compare Datasets`, etc.) and you want it to default to the first output. In that case change it to `$(...).last(0)` (or `first` or `all` respectively).

This does not affect the Array functions `[].last()`, `[].first()`.

## 1.40.0

### What changed?

The default value for the `DB_POSTGRESDB_USER` environment variable was switched from `root` to `postgres`.

### When is action necessary?

If your Postgres connection is relying on the old default value `root` for the `DB_POSTGRESDB_USER` environment variable, you must now explicitly set `DB_POSTGRESDB_USER` to `root` in your environment.

## 1.37.0

### What changed?

The `--file` flag for the `execute` CLI command has been removed.

### When is action necessary?

If you have scripts relying on the `--file` flag for the `execute` CLI command, update them to first import the workflow and then execute it using the `--id` flag.

## 1.32.0

### What changed?

n8n auth cookie has `Secure` flag set by default now.

### When is action necessary?

If you are running n8n without HTTP**S** on a domain other than `localhost`, you need to either setup HTTPS, or you can disable the secure flag by setting the env variable `N8N_SECURE_COOKIE` to `false`.

## 1.27.0

### What changed?

The execution mode `own` was removed.
If `EXECUTIONS_PROCESS` is set to `main` or if `executions.process` in a config file is set to `main` n8n will print a warning, but start up normally.
If `EXECUTIONS_PROCESS` is set to `own` or if `executions.process` in a config file is set to `own` n8n will print an error message and refuse to start up.

### When is action necessary?

If you use `own` mode and need the isolation and performance gains, please consider using queue mode instead, otherwise switch to main mode by removing the environment variable or config field.
If you have the environment variable `EXECUTIONS_PROCESS` or the config field `executions.process` set, please remove them. The environment variable has no effect anymore and the configuration field will be removed in future releases, prevent n8n from starting if it is still set.

## 1.25.0

### What changed?

If the `N8N_ENCRYPTION_KEY` environment variable on a main instance does not match the `encryptionKey` in the config file, the main instance will not initialize. If the `N8N_ENCRYPTION_KEY` environment variable is missing on a worker, the worker will not initialize.

### When is action necessary?

If passing an `N8N_ENCRYPTION_KEY` environment variable to the main instance, make sure it matches the `encryptionKey` in the config file. If you are using workers, pass the `N8N_ENCRYPTION_KEY` environment variable to them.

## 1.24.0

### What changed?

The flag `N8N_CACHE_ENABLED` was removed. The cache is now always enabled.

Additionally, expressions in credentials now follow the paired item, so if you have multiple input items, n8n will try to pair the matching row to fill in the credential details.

In the Monday.com Node, due to API changes, the data structure of entries in `column_values` array has changed

### When is action necessary?

If you are using the flag `N8N_CACHE_ENABLED`, remove it from your settings.

In regards to credentials, if you use expression in credentials, you might want to revisit them. Previously, n8n would stick to the first item only, but now it will try to match the proper paired item.

If you are using the Monday.com node and refering to `column_values` property, check in table below if you are using any of the affected properties of its entries.

| Resource   | Operation           | Previous        | New                 |
| ---------- | ------------------- | --------------- | ------------------- |
| Board      | Get                 | owner           | owners              |
| Board      | Get All             | owner           | owners              |
| Board Item | Get                 | title           | column.title        |
| Board Item | Get All             | title           | column.title        |
| Board Item | Get By Column Value | title           | column.title        |
| Board Item | Get                 | additional_info | column.settings_str |
| Board Item | Get All             | additional_info | column.settings_str |
| Board Item | Get By Column Value | additional_info | column.settings_str |

\*column.settings_str is not a complete equivalent additional_info

## 1.22.0

### What changed?

Hash algorithm `ripemd160` is dropped from `.hash()` expressions.
`sha3` hash algorithm now returns a valid sha3-512 has, unlike the previous implementation that returned a `Keccak` hash instead.

### When is action necessary?

If you are using `.hash` helpers in expressions with hash algorithm `ripemd160`, you need to switch to one of the other supported algorithms.

## 1.15.0

### What changed?

Until now, in main mode, n8n used to deregister webhooks at shutdown and reregister them at startup. Queue mode and the flag `N8N_SKIP_WEBHOOK_DEREGISTRATION_SHUTDOWN` skipped webhook deregistration.

As from now, in both main and queue modes, n8n no longer deregisters webhooks at startup and shutdown, and the flag `N8N_SKIP_WEBHOOK_DEREGISTRATION_SHUTDOWN` is removed. n8n assumes that third-party services will retry unhandled webhook requests.

### When is action necessary?

If using the flag `N8N_SKIP_WEBHOOK_DEREGISTRATION_SHUTDOWN`, note that it no longer has effect and can be removed from your settings.

## 1.9.0

### What changed?

In nodes, `this.helpers.getBinaryStream()` is now async.

### When is action necessary?

If your node uses `this.helpers.getBinaryStream()`, add `await` when calling it.

Example:

```typescript
const binaryStream = this.helpers.getBinaryStream(id); // until 1.9.0
const binaryStream = await this.helpers.getBinaryStream(id); // since 1.9.0
```

### What changed?

The env vars `N8N_BINARY_DATA_TTL` and `EXECUTIONS_DATA_PRUNE_TIMEOUT` no longer have any effect and can be safely removed. Instead of relying on a TTL system for binary data, n8n currently cleans up binary data together with executions during pruning.

### When is action necessary?

If using these flags, remove them from your settings and be mindful of the new behavior.

## 1.6.0

### What changed?

The env var `N8N_PERSISTED_BINARY_DATA_TTL` no longer has any effect and can be removed. This legacy flag was originally introduced to support ephemeral executions (see [details](https://github.com/n8n-io/n8n/pull/7046)), which are no longer supported.

### When is action necessary?

If using this flag, remove it from your settings.

## 1.5.0

### What changed?

In the Code node, `console.log` does not output to stdout by default.

### When is action necessary?

If you were relying on `console.log` for non-manual executions of a Code node, you need to set the env variable `CODE_ENABLE_STDOUT` to `true` to send Code node logs to process's stdout.

## 1.2.0

### What changed?

For the Linear node, priority in issue creation is `4` (previously incorrectly `3`) for `Low`.

### When is action necessary?

If you were using `Low`, you were setting a priority of `Normal`, so please double check you are setting the priority you intend.

## 1.0.0

### What changed?

The minimum Node.js version required for n8n is now v18.

### When is action necessary?

If you're using n8n via npm or PM2 or if you're contributing to n8n.

### How to upgrade:

Update the Node.js version to v18 or above.

## 0.234.0

### What changed?

This release introduces two irreversible changes:

- The n8n database will use strings instead of numeric values to identify workflows and credentials
- Execution data is split into a separate database table

### When is action necessary?

It will not be possible to read a n8n@0.234.0 database with older versions of n8n, so we recommend that you take a full backup before migrating.

## 0.232.0

### What changed?

Due to Node.js/OpenSSL upgrade, the following crypto algorithms are not supported anymore.

- RSA-MD4
- RSA-MDC2
- md4
- md4WithRSAEncryption
- mdc2
- mdc2WithRSA

### When is action necessary?

If you're using any of the above mentioned crypto algorithms in Crypto node in any of your workflows, then please update the algorithm property in the node to one of the supported values.

### What changed?

The `LoneScale List` node has been renamed to `LoneScale`.

### When is action necessary?

If you have used the `LoneScale List` node in any of your workflows.

### How to upgrade:

Update any workflows using `LoneScale List` to use the updated node.

## 0.226.0

### What changed?

The `extractDomain` and `isDomain` are now also matching localhost, domains without protocol and domains with query parameters.
The `extractUrl` and `isUrl` are additionally also matching localhost and domains with query parameters.

### When is action necessary?

If you're using the `extractDomain` or `isDomain` functions and expect them to not match localhost, domains without protocol and domains with query parameters.

## 0.223.0

### What changed?

The minimum Node.js version required for n8n is now v16.

### When is action necessary?

If you're using n8n via npm or PM2 or if you're contributing to n8n.

### How to upgrade:

Update the Node.js version to v16 or above.

## 0.214.0

### What changed?

Invalid Luxon datetimes no longer resolve to `null`. Now they throw the error `invalid DateTime`.

### When is action necessary?

If you are relying on the above behavior, review your workflow to ensure you handle invalid Luxon datetimes.

## 0.202.0

### What changed?

Switched from NPM to PNPM for development.

### When is action necessary?

If you are contributing to n8n.

### How to upgrade:

Make sure that your local development setup is up to date with the latest [Contribution Guide](../../CONTRIBUTING.md).

## 0.198.0

### What changed?

The Merge node list of operations was rearranged.

### When is action necessary?

If you are using the overhauled Merge node and 'Merge By Fields', 'Merge By Position' or 'Multiplex' operation.

### How to upgrade:

Go to the workflows that use the Merge node, select 'Combine' operation and then choose an option from 'Combination Mode' that matches an operation that was previously used. If you want to continue even on error, you can set "Continue on Fail" to true.

## 0.171.0

### What changed?

The GraphQL node now errors when the response includes an error.

### When is action necessary?

If you are using the GraphQL node.

### How to upgrade:

Go to the workflows that use the GraphQL node and adjust them to the new behavior. If you want to continue even on error, you can set "Continue on Fail" to true.

## 0.165.0

### What changed?

The Hive node now correctly rejects invalid SSL certificates when the "Ignore SSL Issues" option is set to False.

### When is action necessary?

If you are using a self signed certificate with The Hive.

### How to upgrade:

Go to the credentials for The Hive, Enable the "Ignore SSL Issues" option.

## 0.139.0

### What changed?

For the HubSpot Trigger node, the authentication process has changed to OAuth2.

### When is action necessary?

If you are using the Hubspot Trigger.

### How to upgrade:

Create an app in HubSpot, use the Client ID, Client Secret, App ID, and the Developer Key, and complete the OAuth2 flow.

## 0.135.0

### What changed?

The in-node core methods for credentials and binary data have changed.

### When is action necessary?

If you are using custom n8n nodes.

### How to upgrade:

1. The method `this.getCredentials(myNodeCredentials)` is now async. So `await` has to be added in front of it.

Example:

```typescript
// Before 0.135.0:
const credentials = this.getCredentials(credentialTypeName);

// From 0.135.0:
const credentials = await this.getCredentials(myNodeCredentials);
```

2. Binary data should not get accessed directly anymore, instead the method `await this.helpers.getBinaryDataBuffer(itemIndex, binaryPropertyName)` has to be used.

Example:

```typescript
const items = this.getInputData();

for (const i = 0; i < items.length; i++) {
	const item = items[i].binary as IBinaryKeyData;
	const binaryPropertyName = this.getNodeParameter('binaryPropertyName', i);
	const binaryData = item[binaryPropertyName] as IBinaryData;
	// Before 0.135.0:
	const binaryDataBuffer = Buffer.from(binaryData.data, BINARY_ENCODING);
	// From 0.135.0:
	const binaryDataBuffer = await this.helpers.getBinaryDataBuffer(i, binaryPropertyName);
}
```

## 0.131.0

### What changed?

For the Pipedrive regular node, the `deal:create` operation now requires an organization ID or person ID, in line with upcoming changes to the Pipedrive API.

### When is action necessary?

If you are using the `deal:create` operation in the Pipedrive regular node, set an organization ID or a person ID.

## 0.130.0

### What changed?

For the Taiga regular and trigger nodes, the server and cloud credentials types are now unified into a single credentials type and the `version` param has been removed. Also, the `issue:create` operation now automatically loads the tags as `multiOptions`.

### When is action necessary?

If you are using the Taiga nodes, reconnect the credentials. If you are using tags in the `issue:create` operation, reselect them.

## 0.127.0

### What changed?

For the Zoho node, the `lead:create` operation now requires a "Company" parameter, the parameter "Address" is now inside "Additional Options", and the parameters "Title" and "Is Duplicate Record" were removed. Also, the `lead:delete` operation now returns only the `id` of the deleted lead.

### When is action necessary?

If you are using `lead:create` with "Company" or "Address", reset the parameters; for the other two parameters, no action needed. If you are using the response from `lead:delete`, reselect the `id` key.

## 0.118.0

### What changed?

The minimum Node.js version required for n8n is now v14.

### When is action necessary?

If you're using n8n via npm or PM2 or if you're contributing to n8n.

### How to upgrade:

Update the Node.js version to v14 or above.

---

### What changed?

In the Postgres, CrateDB, QuestDB and TimescaleDB nodes the `Execute Query` operation returns the result from all queries executed instead of just one of the results.

### When is action necessary?

If you use any of the above mentioned nodes with the `Execute Query` operation and the result is relevant to you, you are encouraged to revisit your logic. The node output may now contain more information than before. This change was made so that the behavior is more consistent across n8n where input with multiple rows should yield results acccording all input data instead of only one. Please note: n8n was already running multiple queries based on input. Only the output was changed.

## 0.117.0

### What changed?

Removed the "Activation Trigger" node. This node was replaced by two other nodes.

The "Activation Trigger" node was added on version 0.113.0 but was not fully compliant to UX, so we decided to refactor and change it ASAP so it affects the least possible users.

The new nodes are "n8n Trigger" and "Workflow Trigger". Behavior-wise, the nodes do the same, we just split the functionality to make it more intuitive to users.

### When is action necessary?

If you use the "Activation Trigger" in any of your workflows, please replace it by the new nodes.

### How to upgrade:

Remove the previous node and add the new ones according to your workflows.

---

Changed the behavior for nodes that use Postgres Wire Protocol: Postgres, QuestDB, CrateDB and TimescaleDB.

All nodes have been standardized and now follow the same patterns. Behavior will be the same for most cases, but new added functionality can now be explored.

You can now also inform how you would like n8n to execute queries. Default mode is `Multiple queries` which translates to previous behavior, but you can now run them `Independently` or `Transaction`. Also, `Continue on Fail` now plays a major role for the new modes.

The node output for `insert` operations now rely on the new parameter `Return fields`, just like `update` operations did previously.

### When is action necessary?

If you rely on the output returned by `insert` operations for any of the mentioned nodes, we recommend you review your workflows.

By default, all `insert` operations will have `Return fields: *` as the default, setting, returning all information inserted.

Previously, the node would return all information it received, without taking into account what actually happened in the database.

## 0.113.0

### What changed?

In the Dropbox node, both credential types (Access Token & OAuth2) have a new parameter called "APP Access Type".

### When is action necessary?

If you are using a Dropbox APP with permission type, "App Folder".

### How to upgrade:

Open your Dropbox node's credentials and set the "APP Access Type" parameter to "App Folder".

## 0.111.0

### What changed?

In the Dropbox node, now all operations are performed relative to the user's root directory.

### When is action necessary?

If you are using any resource/operation with OAuth2 authentication.

If you are using the `folder:list` operation with the parameter `Folder Path` empty (root path) and have a Team Space in your Dropbox account.

### How to upgrade:

Open the Dropbox node, go to the OAuth2 credential you are using and reconnect it again.

Also, if you are using the `folder:list` operation, make sure your logic is taking into account the team folders in the response.

## 0.105.0

### What changed?

In the Hubspot Trigger, now multiple events can be provided and the field `App ID` was so moved to the credentials.

### When is action necessary?

If you are using the Hubspot Trigger node.

### How to upgrade:

Open the Hubspot Trigger and set the events again. Also open the credentials `Hubspot Developer API` and set your APP ID.

## 0.104.0

### What changed?

Support for MongoDB as a database for n8n has been dropped as MongoDB had problems saving large amounts of data in a document, among other issues.

### When is action necessary?

If you have been using MongoDB as a database for n8n. Please note that this is not related to the MongoDB node.

### How to upgrade:

Before upgrading, you can [export](https://docs.n8n.io/hosting/cli-commands/#export-workflows-and-credentials) all your credentials and workflows using the CLI.

```
n8n export:workflow --backup --output=backups/latest/
n8n export:credentials --backup --output=backups/latest/
```

You can then change the database to one of the supported databases mentioned [here](https://docs.n8n.io/hosting/configuration/supported-databases-settings). Finally, you can upgrade n8n and [import](https://docs.n8n.io/hosting/cli-commands/#import-workflows-and-credentials) all your credentials and workflows back into n8n.

```
n8n import:workflow --separate --input=backups/latest/
n8n import:credentials --separate --input=backups/latest/
```

## 0.102.0

### What changed?

- The `As User` property and the `User Name` field got combined and renamed to `Send as User`. It also got moved under “Add Options”.
- The `Ephemeral` property got removed. To send an ephemeral message, you have to select the "Post (Ephemeral)" operation.

### When is action necessary?

If you are using the following fields or properties in the Slack node:

- As User
- Ephemeral
- User Name

### How to upgrade:

Open the Slack node and set them again to the appropriate values.

---

### What changed?

If you have a question in Typeform that uses a previously answered question as part of its text, the question text would look like this in the Typeform Trigger node:

`You have chosen {{field:23234242}} as your answer. Is this correct?`

Those curly braces broke the expression editor. The change makes it now display like this:

`You have chosen [field:23234242] as your answer. Is this correct?`

### When is action necessary?

If you are using the Typeform Trigger node with questions using the [Recall information](https://help.typeform.com/hc/en-us/articles/360050447072-What-is-Recall-information-) feature.

### How to upgrade:

In workflows using the Typeform Trigger node, nodes that reference such key names (questions that use a previously answered question as part of its text) will need to be updated.

## 0.95.0

### What changed?

In the Harvest Node, we moved the account field from the credentials to the node parameters. This will allow you to work witn multiples accounts without having to create multiples credentials.

### When is action necessary?

If you are using the Harvest Node.

### How to upgrade:

Open the node set the parameter `Account ID`.

## 0.94.0

### What changed?

In the Segment Node, we have changed how the properties 'traits' and 'properties' are defined. Now, key/value pairs can be provided, allowing you to send customs traits/properties.

### When is action necessary?

When the properties 'traits' or 'properties' are set, and one of the following resources/operations is used:

| Resource | Operation |
| -------- | --------- |
| Identify | Create    |
| Track    | Event     |
| Track    | Page      |
| Group    | Add       |

### How to upgrade:

Open the affected resource/operation and set the parameters 'traits' or 'properties' again.

## 0.93.0

### What changed?

Change in naming of the Authentication field for the Pipedrive Trigger node.

### When is action necessary?

If you had set "Basic Auth" for the "Authentication" field in the node.

### How to upgrade:

The "Authentication" field has been renamed to "Incoming Authentication". Please set the parameter “Incoming Authentication” to “Basic Auth” to activate it again.

## 0.90.0

### What changed?

Node.js version 12.9 or newer is required to run n8n.

### When is action necessary?

If you are running Node.js version older than 12.9.

### How to upgrade:

You can find download and install the latest version of Node.js from [here](https://nodejs.org/en/download/).

## 0.87.0

### What changed?

The link.fish node got removed because the service is shutting down.

### When is action necessary?

If you are are actively using the link.fish node.

### How to upgrade:

Unfortunately, that's not possible. We'd recommend you to look for an alternative service.

## 0.83.0

### What changed?

In the Active Campaign Node, we have changed how the `getAll` operation works with various resources for the sake of consistency. To achieve this, a new parameter called 'Simple' has been added.

### When is action necessary?

When one of the following resources/operations is used:

| Resource                  | Operation |
| ------------------------- | --------- |
| Deal                      | Get All   |
| Connector                 | Get All   |
| E-commerce Order          | Get All   |
| E-commerce Customer       | Get All   |
| E-commerce Order Products | Get All   |

### How to upgrade:

Open the affected resource/operation and set the parameter `Simple` to false.

## 0.79.0

### What changed?

We have renamed the operations in the Todoist Node for consistency with the codebase. We also deleted the `close_match` and `delete_match` operations as these can be accomplished using the following operations: `getAll`, `close`, and `delete`.

### When is action necessary?

When one of the following operations is used:

- close_by
- close_match
- delete_id
- delete_match

### How to upgrade:

After upgrading, open all workflows which contain the Todoist Node. Set the corresponding operation, and then save the workflow.

If the operations `close_match` or `delete_match` are used, recreate them using the operations: `getAll`, `delete`, and `close`.

## 0.69.0

### What changed?

We have simplified how attachments are handled by the Twitter node. Rather than clicking on `Add Attachments` and having to specify the `Catergory`, you can now add attachments by just clicking on `Add Field` and selecting `Attachments`. There's no longer an option to specify the type of attachment you are adding.

### When is action necessary?

If you have used the Attachments option in your Twitter nodes.

### How to upgrade:

You'll need to re-create the attachments for the Twitter node.

## 0.68.0

### What changed?

To make it easier to use the data which the Slack-Node outputs we no longer return the whole
object the Slack-API returns if the only other property is `"ok": true`. In this case it returns
now directly the data under "channel".

### When is action necessary?

When you currently use the Slack-Node with Operations Channel -> Create and you use
any of the data the node outputs.

### How to upgrade:

All values that get referenced which were before under the property "channel" are now on the main level.
This means that these expressions have to get adjusted.

Meaning if the expression used before was:

```
{{ $node["Slack"].data["channel"]["id"] }}
```

it has to get changed to:

```
{{ $node["Slack"].data["id"] }}
```

## 0.67.0

### What changed?

The names of the following nodes were not set correctly and got fixed:

- AMQP Sender
- Bitbucket-Trigger
- Coda
- Eventbrite-Trigger
- Flow
- Flow-Trigger
- Gumroad-Trigger
- Jira
- Mailchimp-Trigger
- PayPal Trigger
- Read PDF
- Rocketchat
- Shopify
- Shopify-Trigger
- Stripe-Trigger
- Toggl-Trigger

### When is action necessary?

If any of the nodes mentioned above, are used in any of your workflows.

### How to upgrade:

For the nodes mentioned above, you'll need to give them access to the credentials again by opening the credentials and moving them from "No Access" to "Access". After you've done that, there are two ways to upgrade the workflows and to make them work in the new version:

**Simple**

- Note down the settings of the nodes before upgrading
- After upgrading, delete the nodes mentioned above from your workflow, and recreate them

**Advanced**

After upgrading, select the whole workflow in the editor, copy it, and paste it into a text editor. In the JSON, change the node types manually by replacing the values for "type" as follows:

- "n8n-nodes-base.amqpSender" -> "n8n-nodes-base.amqp"
- "n8n-nodes-base.bitbucket" -> "n8n-nodes-base.bitbucketTrigger"
- "n8n-nodes-base.Coda" -> "n8n-nodes-base.coda"
- "n8n-nodes-base.eventbrite" -> "n8n-nodes-base.eventbriteTrigger"
- "n8n-nodes-base.Flow" -> "n8n-nodes-base.flow"
- "n8n-nodes-base.flow" -> "n8n-nodes-base.flowTrigger"
- "n8n-nodes-base.gumroad" -> "n8n-nodes-base.gumroadTrigger"
- "n8n-nodes-base.Jira Software Cloud" -> "n8n-nodes-base.jira"
- "n8n-nodes-base.Mailchimp" -> "n8n-nodes-base.mailchimpTrigger"
- "n8n-nodes-base.PayPal" -> "n8n-nodes-base.payPalTrigger"
- "n8n-nodes-base.Read PDF" -> "n8n-nodes-base.readPDF"
- "n8n-nodes-base.Rocketchat" -> "n8n-nodes-base.rocketchat"
- "n8n-nodes-base.shopify" -> "n8n-nodes-base.shopifyTrigger"
- "n8n-nodes-base.shopifyNode" -> "n8n-nodes-base.shopify"
- "n8n-nodes-base.stripe" -> "n8n-nodes-base.stripeTrigger"
- "n8n-nodes-base.toggl" -> "n8n-nodes-base.togglTrigger"

Then delete all existing nodes, and then paste the changed JSON directly into n8n. It should then recreate all the nodes and connections again, this time with working nodes.

## 0.62.0

### What changed?

The function "evaluateExpression(...)" got renamed to "$evaluateExpression()"
in Function and FunctionItem Nodes to simplify code and to normalize function
names.

### When is action necessary?

If "evaluateExpression(...)" gets used in any Function or FunctionItem Node.

### How to upgrade:

Simply replace the "evaluateExpression(...)" with "$evaluateExpression(...)".

## 0.52.0

### What changed?

To make sure that all nodes work similarly, to allow to easily use the value
from other parts of the workflow and to be able to construct the source-date
manually in an expression, the node had to be changed. Instead of getting the
source-date directly from the flow the value has now to be manually set via
an expression.

### When is action necessary?

If you currently use "Date & Time"-Nodes.

### How to upgrade:

Open the "Date & Time"-Nodes and reference the date that should be converted
via an expression. Also, set the "Property Name" to the name of the property the
converted date should be set on.

## 0.37.0

### What changed?

To make it possible to support also Rocketchat on-premise the credentials had to be changed.
The `subdomain` parameter had to get renamed to `domain`.

### When is action necessary?

When you currently use the Rocketchat-Node.

### How to upgrade:

Open the Rocketchat credentials and fill the parameter `domain`. If you had previously the
subdomain "example" set you have to set now "https://example.rocket.chat".

## 0.19.0

### What changed?

The node "Read File From Url" got removed as its functionality got added to
"HTTP Request" node where it belongs.

### When is action necessary?

If the "Read File From Url" node gets used in any workflow.

### How to upgrade:

After upgrading open all workflows which contain a "Read File From Url" node.
They will have a "?" as icon as they are not known anymore. Create a new
"HTTP Request" node to replace the old one and add the same URL as the previous
node had (in case you do not know it anymore you can select the old node, copy
it and paste it in a text-editor, it will display all the data the node
contained). Then set the "Response Format" to "File". Everything will then
function again like before.

---

### What changed?

When "HTTP Request" property "Response Format" was set to "String" it did save
the data by default in the property "response". In the new version that can now
be configured. The default value got also changed from "response" to "data" to
match other nodes with similar functionality.

### When is action necessary?

When "HTTP Request" nodes get used which have "Response Format" set to "String".

### How to upgrade:

After upgrading open all workflows which contain the concerning Nodes and set
"Binary Property" to "response".

## 0.18.0

### What changed?

Because of a typo very often `reponse` instead of `response` got used in code. So also on the Webhook-Node. Its parameter `reponseMode` had to be renamed to correct spelling `responseMode`.

### When is action necessary?

When Webhook-Nodes get used which have "Response Mode" set to "Last Node".

### How to upgrade:

After upgrading open all workflows which contain the concerning Webhook-Nodes and set "Response Mode" again manually to "Last Node".

---

### What changed?

Because the CLI library n8n used was not maintained anymore and included
packages with security vulnerabilities we had to switch to a different one.

### When is action necessary?

When you currently start n8n in your setup directly via its JavaScript file.
For example like this:

```
/usr/local/bin/node ./dist/index.js start
```

### How to upgrade:

Change the path to its new location:

```
/usr/local/bin/node bin/n8n start
```<|MERGE_RESOLUTION|>--- conflicted
+++ resolved
@@ -2,21 +2,6 @@
 
 This list shows all the versions which include breaking changes and how to upgrade.
 
-<<<<<<< HEAD
-## 1.96.0
-
-### What changed?
-
-The minimum Node.js version required for n8n is now v20.
-
-### When is action necessary?
-
-If you're using n8n via npm or PM2 or if you're contributing to n8n.
-
-### How to upgrade:
-
-Update the Node.js version to v20 or above.
-=======
 ## 1.98.0
 
 ### What changed?
@@ -30,7 +15,18 @@
 If you've been ingesting route metrics from your n8n instance (version 1.81.0 and newer), you should analyze
 how the `last_activity` metric has affected your Prometheus instance and potentially clean up the old data. Future
 metrics will also be served in a different format, which needs to be taken into account.
->>>>>>> 1e927294
+
+### What changed?
+
+The minimum Node.js version required for n8n is now v20.
+
+### When is action necessary?
+
+If you're using n8n via npm or PM2 or if you're contributing to n8n.
+
+### How to upgrade:
+
+Update the Node.js version to v20 or above.
 
 ## 1.83.0
 
